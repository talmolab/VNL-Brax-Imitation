--- conflicted
+++ resolved
@@ -32,9 +32,6 @@
 from dm_control.mujoco import wrapper
 from dm_control.mujoco.wrapper.mjbindings import enums
 
-from dm_control.mujoco import wrapper
-from dm_control.mujoco.wrapper.mjbindings import enums
-
 State = Union[envs.State, envs_v1.State]
 Env = Union[envs.Env, envs_v1.Env, envs_v1.Wrapper]
 
@@ -89,10 +86,7 @@
         cfg[train_config.env_name]["name"],
         params=cfg[train_config.env_name],
         termination_threshold=train_config["env_params"]["termination_threshold"],
-<<<<<<< HEAD
         explore_time=train_config["env_params"]["explore_time"],
-=======
->>>>>>> dea57f57
         sub_clip_length=train_config["env_params"]["sub_clip_length"],
         curriculum_max_time=train_config["env_params"]["curriculum_max_time"],
     )
@@ -289,7 +283,6 @@
 
         qposes_rollout = [data.qpos for data in rollout]
 
-<<<<<<< HEAD
         # render overlay
         scene_option = wrapper.MjvOption()
         scene_option.geomgroup[2] = 1
@@ -305,8 +298,6 @@
         scene_option.flags[enums.mjtRndFlag.mjRND_FOG] = False
 
         # TODO: Overlay expert rendering
-=======
->>>>>>> dea57f57
         mj_model = mujoco.MjModel.from_xml_path(
             f"./assets/{cfg[train_config.env_name]['rendering_mjcf']}"
         )
