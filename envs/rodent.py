import jax
from jax import numpy as jp
from typing import Any

from brax.envs.base import PipelineEnv, State
from brax.io import mjcf as mjcf_brax
from brax.base import Motion, Transform
from brax.mjx.pipeline import _reformat_contact
from brax.base import Motion, Transform
from brax.mjx.pipeline import _reformat_contact

from dm_control import mjcf
from dm_control.locomotion.walkers import rescale

import mujoco
from mujoco import mjx
import numpy as np
import h5py
import os
from mujoco.mjx._src.dataclasses import PyTreeNode
from walker import Rat
import pickle


class RodentTracking(PipelineEnv):

    def __init__(
        self,
        params,
        healthy_z_range=(0.3, 0.5),
        reset_noise_scale=1e-3,
        clip_length: int = 250,
        episode_length: int = 150,
        ref_traj_length: int = 5,
        termination_threshold: float = 0.5,
        body_error_multiplier: float = 1.0,
        **kwargs,
    ):
        # body_idxs => walker_bodies => body_positions
        root = mjcf.from_path("./assets/rodent.xml")

        # TODO: replace this rescale with jax version (from james cotton BodyModels)
        rescale.rescale_subtree(
            root,
            params["scale_factor"],
            params["scale_factor"],
        )
        mj_model = mjcf.Physics.from_mjcf_model(root).model.ptr

        mj_model.opt.cone = mujoco.mjtCone.mjCONE_PYRAMIDAL

        mj_model.opt.solver = {
            "cg": mujoco.mjtSolver.mjSOL_CG,
            "newton": mujoco.mjtSolver.mjSOL_NEWTON,
        }[params["solver"].lower()]
        mj_model.opt.iterations = params["iterations"]
        mj_model.opt.ls_iterations = params["ls_iterations"]
        mj_model.opt.jacobian = 0  # dense

        self._end_eff_idx = jp.array(
            [
                mujoco.mj_name2id(mj_model, mujoco.mju_str2Type("body"), body)
                for body in params["end_eff_names"]
            ]
        )

        self._body_idxs = jp.array(
            [
                mujoco.mj_name2id(mj_model, mujoco.mju_str2Type("body"), body)
                for body in params["walker_body_names"]
            ]
        )

<<<<<<< HEAD
=======
        self._joint_idxs = jp.array(
            [
                mujoco.mj_name2id(mj_model, mujoco.mju_str2Type("joint"), joint)
                for joint in params['joint_names']
                ]
            )

>>>>>>> 4718ebb5
        sys = mjcf_brax.load_model(mj_model)

        physics_steps_per_control_step = 5

        kwargs["n_frames"] = kwargs.get("n_frames", physics_steps_per_control_step)
        kwargs["backend"] = "mjx"

        super().__init__(sys, **kwargs)

        self._healthy_z_range = healthy_z_range
        self._reset_noise_scale = reset_noise_scale
        self._termination_threshold = termination_threshold
        self._body_error_multiplier = body_error_multiplier
        self._clip_length = clip_length
        self._episode_length = episode_length
        self._ref_traj_length = ref_traj_length
        self._termination_threshold = termination_threshold
        self._body_error_multiplier = body_error_multiplier

        with open(params["clip_path"], "rb") as f:
            self._ref_traj = pickle.load(f)

        if self._episode_length > self._clip_length:
            raise ValueError("episode_length cannot be greater than clip_length!")

    def reset(self, rng) -> State:
        """
        Resets the environment to an initial state.
        TODO: add a small amt of noise (qpos + epsilon) for randomization purposes
        """
        start_frame = jax.random.randint(
            rng, (), 0, self._clip_length - self._episode_length - self._ref_traj_length
<<<<<<< HEAD
        )
        # start_frame = 0

        old, rng = jax.random.split(rng)
        noise = self._reset_noise_scale * jax.random.normal(rng, shape=(self.sys.nq,))

        qpos = jp.hstack(
            [
                self._ref_traj.position[start_frame, :],
                self._ref_traj.quaternion[start_frame, :],
                self._ref_traj.joints[start_frame, :],
            ]
        )
        qvel = jp.hstack(
            [
                self._ref_traj.velocity[start_frame, :],
                self._ref_traj.angular_velocity[start_frame, :],
                self._ref_traj.joints_velocity[start_frame, :],
            ]
        )
        data = self.pipeline_init(qpos + noise, qvel)
        info = {
            "cur_frame": start_frame,
        }
        obs = self._get_obs(data, jp.zeros(self.sys.nu), info)
        reward, done, zero = jp.zeros(3)
        metrics = {
            "rcom": zero,
            "rvel": zero,
            "rtrunk": zero,
            "rquat": zero,
            "ract": zero,
            "rapp": zero,
            "termination_error": zero,
        }

        state = State(data, obs, reward, done, metrics, info)
        termination_error = self._calculate_termination(state)
        info["termination_error"] = termination_error
        # if termination_error > 1e-1:
        #   raise ValueError(('The termination exceeds 1e-2 at initialization. '
        #                     'This is likely due to a proto/walker mismatch.'))
        state = state.replace(info=info)

        return state

    def reset_to_frame(self, start_frame) -> State:
        """
        Resets the environment to the initial frame
        """
        qpos = jp.hstack(
            [
                self._ref_traj.position[start_frame, :],
                self._ref_traj.quaternion[start_frame, :],
                self._ref_traj.joints[start_frame, :],
            ]
        )
        qvel = jp.hstack(
            [
                self._ref_traj.velocity[start_frame, :],
                self._ref_traj.angular_velocity[start_frame, :],
                self._ref_traj.joints_velocity[start_frame, :],
            ]
        )
        data = self.pipeline_init(qpos, qvel)
        info = {
            "cur_frame": start_frame,
        }
        obs = self._get_obs(data, jp.zeros(self.sys.nu), info)
        reward, done, zero = jp.zeros(3)
        metrics = {
            "rcom": zero,
            "rvel": zero,
            "rtrunk": zero,
            "rquat": zero,
            "ract": zero,
            "rapp": zero,
            "termination_error": zero,
        }

        state = State(data, obs, reward, done, metrics, info)
        termination_error = self._calculate_termination(state)
        info["termination_error"] = termination_error
        # if termination_error > 1e-1:
        #   raise ValueError(('The termination exceeds 1e-2 at initialization. '
        #                     'This is likely due to a proto/walker mismatch.'))
        state = state.replace(info=info)

        return state

    def step(self, state: State, action: jp.ndarray) -> State:
        """Runs one timestep of the environment's dynamics."""
        data0 = state.pipeline_state
        data = self.pipeline_step(data0, action)

        info = state.info.copy()
        info["cur_frame"] += 1

        obs = self._get_obs(data, action, state.info)
        rcom, rvel, rtrunk, rquat, ract, rapp, is_healthy = self._calculate_reward(
            state, data
        )
        rcom *= 0.01
        rvel *= 0.01
        rapp *= 0.01
        rtrunk *= 0.01
        rquat *= 0.01
        ract *= 0.0001

        total_reward = rcom + rvel + rtrunk + rquat + ract + rapp
        # increment frame tracker and update termination error
        info["termination_error"] = rtrunk
        done = jp.where((rtrunk < 0), jp.array(1, float), jp.array(0, float))

        done = jp.max(jp.array([1.0 - is_healthy, done]))

        reward = jp.nan_to_num(total_reward)
        obs = jp.nan_to_num(obs)

        from jax.flatten_util import ravel_pytree

        flattened_vals, _ = ravel_pytree(data)
        num_nans = jp.sum(jp.isnan(flattened_vals))
        done = jp.where(num_nans > 0, 1.0, done)

        state.metrics.update(
            rcom=rcom,
            rvel=rvel,
            rapp=rapp,
            rquat=rquat,
            rtrunk=rtrunk,
            ract=ract,
            termination_error=rtrunk,
        )

        return state.replace(
            pipeline_state=data, obs=obs, reward=reward, done=done, info=info
        )

    def _calculate_termination(self, state) -> float:
        """
        calculates whether the termination condition is met
        Args:
            state (_type_): _description_
            ref (_type_): reference trajectory
        Returns:
            bool: _description_
        """
        data_c = state.pipeline_state

        target_joints = self._ref_traj.joints[state.info["cur_frame"], :]
        error_joints = jp.linalg.norm((target_joints - data_c.qpos[7:]), ord=1)
        target_bodies = self._ref_traj.body_positions[state.info["cur_frame"], :]
        error_bodies = jp.linalg.norm(
            (target_bodies - data_c.xpos[self._body_idxs]), ord=1
        )
        error = 0.5 * self._body_error_multiplier * error_bodies + 0.5 * error_joints
        termination_error = 1 - (error / self._termination_threshold)

        return termination_error

    def _calculate_reward(self, state, data_c):
        """
        calculates the tracking reward:
        1. rcom: comparing center of mass
        2. rvel: comparing joint angle velcoity
        3. rquat: comprae joint angle position
        4. ract: compare control force
        5. rapp: compare end effector appendage positions
        Args:
            state (_type_): _description_
        """
        # location using com (dim=3)
        com_c = data_c.subtree_com[1]
        com_ref = self._ref_traj.center_of_mass[state.info["cur_frame"], :]
        rcom = jp.exp(-100 * (jp.linalg.norm(com_c - (com_ref))))

        # joint angle velocity
        qvel_c = data_c.qvel
        qvel_ref = jp.hstack(
            [
                self._ref_traj.velocity[state.info["cur_frame"], :],
                self._ref_traj.angular_velocity[state.info["cur_frame"], :],
                self._ref_traj.joints_velocity[state.info["cur_frame"], :],
            ]
        )
        rvel = jp.exp(-0.1 * (jp.linalg.norm(qvel_c - qvel_ref)))

        # rtrunk = termination error
        rtrunk = self._calculate_termination(state)

        quat_c = data_c.qpos[3:7]
        quat_ref = self._ref_traj.quaternion[state.info["cur_frame"], :]
        # use bounded_quat_dist from dmcontrol
        rquat = jp.exp(-2 * (jp.linalg.norm(self._bounded_quat_dist(quat_c, quat_ref))))

        # control force from actions
        ract = -0.015 * jp.mean(jp.square(data_c.qfrc_actuator))

        # end effector positions
        app_c = data_c.xpos[jp.array(self._end_eff_idx)].flatten()
        app_ref = self._ref_traj.end_effectors[state.info["cur_frame"], :].flatten()

        rapp = jp.exp(-400 * (jp.linalg.norm(app_c - app_ref)))

        is_healthy = jp.where(data_c.q[2] < self._healthy_z_range[0], 0.0, 1.0)
        is_healthy = jp.where(data_c.q[2] > self._healthy_z_range[1], 0.0, is_healthy)
        return rcom, rvel, rtrunk + 15, rquat, ract, rapp, is_healthy

    def _get_obs(self, data: mjx.Data, action: jp.ndarray, info) -> jp.ndarray:
        """
        Gets reference trajectory obs along with env state obs
        """

        # Get the relevant slice of the ref_traj
        # TODO: can just use jax.lax.slice
        def f(x):
            if len(x.shape) != 1:
                return jax.lax.dynamic_slice_in_dim(
                    x,
                    info["cur_frame"] + 1,
                    self._ref_traj_length,
                )
            return jp.array([])

        ref_traj = jax.tree_util.tree_map(f, self._ref_traj)

        # now being a local variable
        reference_rel_bodies_pos_local = self.get_reference_rel_bodies_pos_local(
            data, ref_traj
        )
        reference_rel_bodies_pos_global = self.get_reference_rel_bodies_pos_global(
            data, ref_traj
        )
        reference_rel_root_pos_local = self.get_reference_rel_root_pos_local(
            data, ref_traj
        )
        reference_rel_joints = self.get_reference_rel_joints(data, ref_traj)
        reference_appendages = self.get_reference_appendages_pos(ref_traj)

        # TODO: end effectors pos and appendages pos are two different features?
        end_effectors = data.xpos[self._end_eff_idx].flatten()

        return jp.concatenate(
            [
                # put the traj obs first
                reference_rel_bodies_pos_local,
                reference_rel_bodies_pos_global,
                reference_rel_root_pos_local,
                reference_rel_joints,
                reference_appendages,
                end_effectors,
                data.qpos,
                data.qvel,
                data.qfrc_actuator,  # Actuator force <==> joint torque sensor?
            ]
        )

    def global_vector_to_local_frame(self, data, vec_in_world_frame):
        """Linearly transforms a world-frame vector into entity's local frame.

        Note that this function does not perform an affine transformation of the
        vector. In other words, the input vector is assumed to be specified with
        respect to the same origin as this entity's local frame. This function
        can also be applied to matrices whose innermost dimensions are either 2 or
        3. In this case, a matrix with the same leading dimensions is returned
        where the innermost vectors are replaced by their values computed in the
        local frame.

        Returns the resulting vector, converting to ego-centric frame
        """
        # TODO: confirm index
        xmat = jp.reshape(data.xmat[1], (3, 3))
        # The ordering of the np.dot is such that the transformation holds for any
        # matrix whose final dimensions are (2,) or (3,).

        # Each element in xmat is a 3x3 matrix that describes the rotation of a body relative to the global coordinate frame, so
        # use rotation matrix to dot the vectors in the world frame, transform basis
        if vec_in_world_frame.shape[-1] == 2:
            return jp.dot(vec_in_world_frame, xmat[:2, :2])
        elif vec_in_world_frame.shape[-1] == 3:
            return jp.dot(vec_in_world_frame, xmat)
        else:
            raise ValueError(
                "`vec_in_world_frame` should have shape with final "
                "dimension 2 or 3: got {}".format(vec_in_world_frame.shape)
            )

    def get_reference_rel_bodies_pos_local(self, data, ref_traj):
        """Observation of the reference bodies relative to walker in local frame."""

        # self._walker_features['body_positions'] is the equivalent of
        # the ref traj 'body_positions' feature but calculated for the current walker state

        xpos_broadcast = jp.broadcast_to(
            data.xpos[self._body_idxs], ref_traj.body_positions.shape
        )
        obs = self.global_vector_to_local_frame(
            data, ref_traj.body_positions - xpos_broadcast
        )[:, self._body_idxs]
        return jp.concatenate([o.flatten() for o in obs])

    def get_reference_rel_bodies_pos_global(self, data, ref_traj):
        """Observation of the reference bodies relative to walker, global frame directly"""
        xpos_broadcast = jp.broadcast_to(
            data.xpos[self._body_idxs], ref_traj.body_positions.shape
        )
=======
        )
        # start_frame = 0

        old, rng = jax.random.split(rng)
        noise = self._reset_noise_scale * jax.random.normal(rng, shape=(self.sys.nq,))

        qpos = jp.hstack(
            [
                self._ref_traj.position[start_frame, :],
                self._ref_traj.quaternion[start_frame, :],
                self._ref_traj.joints[start_frame, :],
            ]
        )
        qvel = jp.hstack(
            [
                self._ref_traj.velocity[start_frame, :],
                self._ref_traj.angular_velocity[start_frame, :],
                self._ref_traj.joints_velocity[start_frame, :],
            ]
        )
        data = self.pipeline_init(qpos + noise, qvel)
        traj = self._get_traj(data, start_frame)

        info = {
            "cur_frame": start_frame,
            "traj": traj,
        }
        obs = self._get_obs(data, jp.zeros(self.sys.nu), info)
        reward, done, zero = jp.zeros(3)
        metrics = {
            "rcom": zero,
            "rvel": zero,
            "rtrunk": zero,
            "rquat": zero,
            "ract": zero,
            "rapp": zero,
            "termination_error": zero,
        }

        state = State(data, obs, reward, done, metrics, info)
        termination_error = self._calculate_termination(state)
        info["termination_error"] = termination_error
        # if termination_error > 1e-1:
        #   raise ValueError(('The termination exceeds 1e-2 at initialization. '
        #                     'This is likely due to a proto/walker mismatch.'))
        state = state.replace(info=info)

        return state

    def reset_to_frame(self, start_frame) -> State:
        """
        Resets the environment to the initial frame
        """
        qpos = jp.hstack(
            [
                self._ref_traj.position[start_frame, :],
                self._ref_traj.quaternion[start_frame, :],
                self._ref_traj.joints[start_frame, :],
            ]
        )
        qvel = jp.hstack(
            [
                self._ref_traj.velocity[start_frame, :],
                self._ref_traj.angular_velocity[start_frame, :],
                self._ref_traj.joints_velocity[start_frame, :],
            ]
        )
        data = self.pipeline_init(qpos, qvel)
        traj = self._get_traj(data, start_frame)
        
        info = {
            "cur_frame": start_frame,
            "traj": traj,
        }
        obs = self._get_obs(data, jp.zeros(self.sys.nu), info)
        reward, done, zero = jp.zeros(3)
        metrics = {
            "rcom": zero,
            "rvel": zero,
            "rtrunk": zero,
            "rquat": zero,
            "ract": zero,
            "rapp": zero,
            "termination_error": zero,
        }

        state = State(data, obs, reward, done, metrics, info)
        termination_error = self._calculate_termination(state)
        info["termination_error"] = termination_error
        # if termination_error > 1e-1:
        #   raise ValueError(('The termination exceeds 1e-2 at initialization. '
        #                     'This is likely due to a proto/walker mismatch.'))
        state = state.replace(info=info)

        return state

    def step(self, state: State, action: jp.ndarray) -> State:
        """Runs one timestep of the environment's dynamics."""
        data0 = state.pipeline_state
        data = self.pipeline_step(data0, action)

        info = state.info.copy()
        info["cur_frame"] += 1

        obs = self._get_obs(data, action, state.info)
        traj = self._get_traj(data, info["cur_frame"])

        rcom, rvel, rtrunk, rquat, ract, rapp, is_healthy = self._calculate_reward(
            state, data
        )
        rcom *= 0.01
        rvel *= 0.01
        rapp *= 0.01
        rtrunk *= 0.01
        rquat *= 0.01
        ract *= 0.0001

        total_reward = rcom + rvel + rtrunk + rquat + ract + rapp

        # increment frame tracker and update termination error
        info["termination_error"] = rtrunk

        info["traj"] = traj
        done = jp.where((rtrunk < 0), jp.array(1, float), jp.array(0, float))

        done = jp.max(jp.array([1.0 - is_healthy, done]))

        reward = jp.nan_to_num(total_reward)
        obs = jp.nan_to_num(obs)

        from jax.flatten_util import ravel_pytree

        flattened_vals, _ = ravel_pytree(data)
        num_nans = jp.sum(jp.isnan(flattened_vals))
        done = jp.where(num_nans > 0, 1.0, done)

        state.metrics.update(
            rcom=rcom,
            rvel=rvel,
            rapp=rapp,
            rquat=rquat,
            rtrunk=rtrunk,
            ract=ract,
            termination_error=rtrunk,
        )

        return state.replace(
            pipeline_state=data, obs=obs, reward=reward, done=done, info=info
        )

    def _calculate_termination(self, state) -> float:
        """
        calculates whether the termination condition is met
        Args:
            state (_type_): _description_
            ref (_type_): reference trajectory
        Returns:
            bool: _description_
        """
        data_c = state.pipeline_state

        target_joints = self._ref_traj.joints[state.info["cur_frame"], :]
        error_joints = jp.linalg.norm((target_joints - data_c.qpos[7:]), ord=1)
        target_bodies = self._ref_traj.body_positions[state.info["cur_frame"], :]
        error_bodies = jp.linalg.norm(
            (target_bodies - data_c.xpos[self._body_idxs]), ord=1
        )
        error = 0.5 * self._body_error_multiplier * error_bodies + 0.5 * error_joints
        termination_error = 1 - (error / self._termination_threshold)

        return termination_error

    def _calculate_reward(self, state, data_c):
        """
        calculates the tracking reward:
        1. rcom: comparing center of mass
        2. rvel: comparing joint angle velcoity
        3. rquat: comprae joint angle position
        4. ract: compare control force
        5. rapp: compare end effector appendage positions
        Args:
            state (_type_): _description_
        """
        # location using com (dim=3)
        com_c = data_c.subtree_com[1]
        com_ref = self._ref_traj.center_of_mass[state.info["cur_frame"], :]
        rcom = jp.exp(-100 * (jp.linalg.norm(com_c - (com_ref))))

        # joint angle velocity
        qvel_c = data_c.qvel
        qvel_ref = jp.hstack(
            [
                self._ref_traj.velocity[state.info["cur_frame"], :],
                self._ref_traj.angular_velocity[state.info["cur_frame"], :],
                self._ref_traj.joints_velocity[state.info["cur_frame"], :],
            ]
        )
        rvel = jp.exp(-0.1 * (jp.linalg.norm(qvel_c - qvel_ref)))

        # rtrunk = termination error
        rtrunk = self._calculate_termination(state)

        quat_c = data_c.qpos[3:7]
        quat_ref = self._ref_traj.quaternion[state.info["cur_frame"], :]
        # use bounded_quat_dist from dmcontrol
        rquat = jp.exp(-2 * (jp.linalg.norm(self._bounded_quat_dist(quat_c, quat_ref))))

        # control force from actions
        ract = -0.015 * jp.mean(jp.square(data_c.qfrc_actuator))

        # end effector positions
        app_c = data_c.xpos[jp.array(self._end_eff_idx)].flatten()
        app_ref = self._ref_traj.end_effectors[state.info["cur_frame"], :].flatten()

        rapp = jp.exp(-400 * (jp.linalg.norm(app_c - app_ref)))

        is_healthy = jp.where(data_c.q[2] < self._healthy_z_range[0], 0.0, 1.0)
        is_healthy = jp.where(data_c.q[2] > self._healthy_z_range[1], 0.0, is_healthy)
        return rcom, rvel, rtrunk + 15, rquat, ract, rapp, is_healthy

    def _get_obs(self, data: mjx.Data, action: jp.ndarray, info) -> jp.ndarray:
        """
        Gets reference trajectory obs along with env state obs
        """

        # Get the relevant slice of the ref_traj
        # TODO: can just use jax.lax.slice
        def f(x):
            if len(x.shape) != 1:
                return jax.lax.dynamic_slice_in_dim(
                    x,
                    info["cur_frame"] + 1,
                    self._ref_traj_length,
                )
            return jp.array([])

        return jp.concatenate(
            [
                data.qpos,
                data.qvel,
                data.qfrc_actuator,  # Actuator force <==> joint torque sensor?
            ]
        )
    
    def _get_traj(self, data: mjx.Data, cur_frame: int) -> jp.ndarray:
        """
        Gets reference trajectory obs along with env state obs
        """

        # Get the relevant slice of the ref_traj
        def f(x):
            if len(x.shape) != 1:
                return jax.lax.dynamic_slice_in_dim(
                    x,
                    cur_frame + 1,
                    self._ref_traj_length,
                )
            return jp.array([])
        
        ref_traj = jax.tree_util.tree_map(f, self._ref_traj)
        reference_appendages = self.get_reference_appendages_pos(ref_traj)

        # TODO: end effectors pos and appendages pos are two different features?
        end_effectors = data.xpos[self._end_eff_idx].flatten()

        reference_rel_bodies_pos_local = self.get_reference_rel_bodies_pos_local(
            data, ref_traj
        )
        reference_rel_bodies_pos_global = self.get_reference_rel_bodies_pos_global(
            data, ref_traj
        )
        reference_rel_root_pos_local = self.get_reference_rel_root_pos_local(
            data, ref_traj
        )
        reference_rel_joints = self.get_reference_rel_joints(data, ref_traj)

        return jp.concatenate(
            [
                reference_appendages,
                end_effectors,
                reference_rel_bodies_pos_local,
                reference_rel_bodies_pos_global,
                reference_rel_root_pos_local,
                reference_rel_joints,
            ]
        )

    def global_vector_to_local_frame(self, data, vec_in_world_frame):
        """Linearly transforms a world-frame vector into entity's local frame.

        Note that this function does not perform an affine transformation of the
        vector. In other words, the input vector is assumed to be specified with
        respect to the same origin as this entity's local frame. This function
        can also be applied to matrices whose innermost dimensions are either 2 or
        3. In this case, a matrix with the same leading dimensions is returned
        where the innermost vectors are replaced by their values computed in the
        local frame.

        Returns the resulting vector, converting to ego-centric frame
        """
        # TODO: confirm index
        xmat = jp.reshape(data.xmat[1], (3, 3))
        # The ordering of the np.dot is such that the transformation holds for any
        # matrix whose final dimensions are (2,) or (3,).

        # Each element in xmat is a 3x3 matrix that describes the rotation of a body relative to the global coordinate frame, so
        # use rotation matrix to dot the vectors in the world frame, transform basis
        if vec_in_world_frame.shape[-1] == 2:
            return jp.dot(vec_in_world_frame, xmat[:2, :2])
        elif vec_in_world_frame.shape[-1] == 3:
            return jp.dot(vec_in_world_frame, xmat)
        else:
            raise ValueError(
                "`vec_in_world_frame` should have shape with final "
                "dimension 2 or 3: got {}".format(vec_in_world_frame.shape)
            )

    def get_reference_rel_bodies_pos_local(self, data, ref_traj):
        """Observation of the reference bodies relative to walker in local frame."""

        # self._walker_features['body_positions'] is the equivalent of
        # the ref traj 'body_positions' feature but calculated for the current walker state

        xpos_broadcast = jp.broadcast_to(
            data.xpos[self._body_idxs], ref_traj.body_positions.shape
        )
        obs = self.global_vector_to_local_frame(
            data, ref_traj.body_positions - xpos_broadcast
        )[:, self._body_idxs]
        return jp.concatenate([o.flatten() for o in obs])

    def get_reference_rel_bodies_pos_global(self, data, ref_traj):
        """Observation of the reference bodies relative to walker, global frame directly"""
        xpos_broadcast = jp.broadcast_to(
            data.xpos[self._body_idxs], ref_traj.body_positions.shape
        )
>>>>>>> 4718ebb5
        diff = (ref_traj.body_positions - xpos_broadcast)[:, self._body_idxs]

        return diff.flatten()

    def get_reference_rel_root_pos_local(self, data, ref_traj):
        """Reference position relative to current root position in root frame."""
        thing = ref_traj.position - data.qpos[:3]
        obs = self.global_vector_to_local_frame(data, thing)
        return jp.concatenate([o.flatten() for o in obs])

    def get_reference_rel_joints(self, data, ref_traj):
        """Observation of the reference joints relative to walker."""
        # time_steps = frame + jp.arange(self._ref_traj_length)

        qpos_ref = ref_traj.joints
<<<<<<< HEAD
        diff = qpos_ref - data.qpos[7:]
=======
        diff = (qpos_ref - data.qpos[7:])[:,self._joint_idxs]
>>>>>>> 4718ebb5

        # what would be a  equivalents of this?
        # return diff[:, self._walker.mocap_to_observable_joint_order].flatten()
        return diff.flatten()

    def get_reference_appendages_pos(self, ref_traj):
        """Reference appendage positions in reference frame, not relative."""

        # time_steps = frame + jp.arange(self._ref_traj_length)
        return ref_traj.appendages.flatten()

    def _bounded_quat_dist(self, source: np.ndarray, target: np.ndarray) -> np.ndarray:
        """Computes a quaternion distance limiting the difference to a max of pi/2.

        This function supports an arbitrary number of batch dimensions, B.

        Args:
          source: a quaternion, shape (B, 4).
          target: another quaternion, shape (B, 4).

        Returns:
          Quaternion distance, shape (B, 1).
        """
        source /= jp.linalg.norm(source, axis=-1, keepdims=True)
        target /= jp.linalg.norm(target, axis=-1, keepdims=True)
        # "Distance" in interval [-1, 1].
        dist = 2 * jp.einsum("...i,...i", source, target) ** 2 - 1
        # Clip at 1 to avoid occasional machine epsilon leak beyond 1.
        dist = jp.minimum(1.0, dist)
        # Divide by 2 and add an axis to ensure consistency with expected return
        # shape and magnitude.
        return 0.5 * jp.arccos(dist)[..., np.newaxis]<|MERGE_RESOLUTION|>--- conflicted
+++ resolved
@@ -71,16 +71,13 @@
             ]
         )
 
-<<<<<<< HEAD
-=======
         self._joint_idxs = jp.array(
             [
                 mujoco.mj_name2id(mj_model, mujoco.mju_str2Type("joint"), joint)
-                for joint in params['joint_names']
-                ]
-            )
-
->>>>>>> 4718ebb5
+                for joint in params["joint_names"]
+            ]
+        )
+
         sys = mjcf_brax.load_model(mj_model)
 
         physics_steps_per_control_step = 5
@@ -113,315 +110,6 @@
         """
         start_frame = jax.random.randint(
             rng, (), 0, self._clip_length - self._episode_length - self._ref_traj_length
-<<<<<<< HEAD
-        )
-        # start_frame = 0
-
-        old, rng = jax.random.split(rng)
-        noise = self._reset_noise_scale * jax.random.normal(rng, shape=(self.sys.nq,))
-
-        qpos = jp.hstack(
-            [
-                self._ref_traj.position[start_frame, :],
-                self._ref_traj.quaternion[start_frame, :],
-                self._ref_traj.joints[start_frame, :],
-            ]
-        )
-        qvel = jp.hstack(
-            [
-                self._ref_traj.velocity[start_frame, :],
-                self._ref_traj.angular_velocity[start_frame, :],
-                self._ref_traj.joints_velocity[start_frame, :],
-            ]
-        )
-        data = self.pipeline_init(qpos + noise, qvel)
-        info = {
-            "cur_frame": start_frame,
-        }
-        obs = self._get_obs(data, jp.zeros(self.sys.nu), info)
-        reward, done, zero = jp.zeros(3)
-        metrics = {
-            "rcom": zero,
-            "rvel": zero,
-            "rtrunk": zero,
-            "rquat": zero,
-            "ract": zero,
-            "rapp": zero,
-            "termination_error": zero,
-        }
-
-        state = State(data, obs, reward, done, metrics, info)
-        termination_error = self._calculate_termination(state)
-        info["termination_error"] = termination_error
-        # if termination_error > 1e-1:
-        #   raise ValueError(('The termination exceeds 1e-2 at initialization. '
-        #                     'This is likely due to a proto/walker mismatch.'))
-        state = state.replace(info=info)
-
-        return state
-
-    def reset_to_frame(self, start_frame) -> State:
-        """
-        Resets the environment to the initial frame
-        """
-        qpos = jp.hstack(
-            [
-                self._ref_traj.position[start_frame, :],
-                self._ref_traj.quaternion[start_frame, :],
-                self._ref_traj.joints[start_frame, :],
-            ]
-        )
-        qvel = jp.hstack(
-            [
-                self._ref_traj.velocity[start_frame, :],
-                self._ref_traj.angular_velocity[start_frame, :],
-                self._ref_traj.joints_velocity[start_frame, :],
-            ]
-        )
-        data = self.pipeline_init(qpos, qvel)
-        info = {
-            "cur_frame": start_frame,
-        }
-        obs = self._get_obs(data, jp.zeros(self.sys.nu), info)
-        reward, done, zero = jp.zeros(3)
-        metrics = {
-            "rcom": zero,
-            "rvel": zero,
-            "rtrunk": zero,
-            "rquat": zero,
-            "ract": zero,
-            "rapp": zero,
-            "termination_error": zero,
-        }
-
-        state = State(data, obs, reward, done, metrics, info)
-        termination_error = self._calculate_termination(state)
-        info["termination_error"] = termination_error
-        # if termination_error > 1e-1:
-        #   raise ValueError(('The termination exceeds 1e-2 at initialization. '
-        #                     'This is likely due to a proto/walker mismatch.'))
-        state = state.replace(info=info)
-
-        return state
-
-    def step(self, state: State, action: jp.ndarray) -> State:
-        """Runs one timestep of the environment's dynamics."""
-        data0 = state.pipeline_state
-        data = self.pipeline_step(data0, action)
-
-        info = state.info.copy()
-        info["cur_frame"] += 1
-
-        obs = self._get_obs(data, action, state.info)
-        rcom, rvel, rtrunk, rquat, ract, rapp, is_healthy = self._calculate_reward(
-            state, data
-        )
-        rcom *= 0.01
-        rvel *= 0.01
-        rapp *= 0.01
-        rtrunk *= 0.01
-        rquat *= 0.01
-        ract *= 0.0001
-
-        total_reward = rcom + rvel + rtrunk + rquat + ract + rapp
-        # increment frame tracker and update termination error
-        info["termination_error"] = rtrunk
-        done = jp.where((rtrunk < 0), jp.array(1, float), jp.array(0, float))
-
-        done = jp.max(jp.array([1.0 - is_healthy, done]))
-
-        reward = jp.nan_to_num(total_reward)
-        obs = jp.nan_to_num(obs)
-
-        from jax.flatten_util import ravel_pytree
-
-        flattened_vals, _ = ravel_pytree(data)
-        num_nans = jp.sum(jp.isnan(flattened_vals))
-        done = jp.where(num_nans > 0, 1.0, done)
-
-        state.metrics.update(
-            rcom=rcom,
-            rvel=rvel,
-            rapp=rapp,
-            rquat=rquat,
-            rtrunk=rtrunk,
-            ract=ract,
-            termination_error=rtrunk,
-        )
-
-        return state.replace(
-            pipeline_state=data, obs=obs, reward=reward, done=done, info=info
-        )
-
-    def _calculate_termination(self, state) -> float:
-        """
-        calculates whether the termination condition is met
-        Args:
-            state (_type_): _description_
-            ref (_type_): reference trajectory
-        Returns:
-            bool: _description_
-        """
-        data_c = state.pipeline_state
-
-        target_joints = self._ref_traj.joints[state.info["cur_frame"], :]
-        error_joints = jp.linalg.norm((target_joints - data_c.qpos[7:]), ord=1)
-        target_bodies = self._ref_traj.body_positions[state.info["cur_frame"], :]
-        error_bodies = jp.linalg.norm(
-            (target_bodies - data_c.xpos[self._body_idxs]), ord=1
-        )
-        error = 0.5 * self._body_error_multiplier * error_bodies + 0.5 * error_joints
-        termination_error = 1 - (error / self._termination_threshold)
-
-        return termination_error
-
-    def _calculate_reward(self, state, data_c):
-        """
-        calculates the tracking reward:
-        1. rcom: comparing center of mass
-        2. rvel: comparing joint angle velcoity
-        3. rquat: comprae joint angle position
-        4. ract: compare control force
-        5. rapp: compare end effector appendage positions
-        Args:
-            state (_type_): _description_
-        """
-        # location using com (dim=3)
-        com_c = data_c.subtree_com[1]
-        com_ref = self._ref_traj.center_of_mass[state.info["cur_frame"], :]
-        rcom = jp.exp(-100 * (jp.linalg.norm(com_c - (com_ref))))
-
-        # joint angle velocity
-        qvel_c = data_c.qvel
-        qvel_ref = jp.hstack(
-            [
-                self._ref_traj.velocity[state.info["cur_frame"], :],
-                self._ref_traj.angular_velocity[state.info["cur_frame"], :],
-                self._ref_traj.joints_velocity[state.info["cur_frame"], :],
-            ]
-        )
-        rvel = jp.exp(-0.1 * (jp.linalg.norm(qvel_c - qvel_ref)))
-
-        # rtrunk = termination error
-        rtrunk = self._calculate_termination(state)
-
-        quat_c = data_c.qpos[3:7]
-        quat_ref = self._ref_traj.quaternion[state.info["cur_frame"], :]
-        # use bounded_quat_dist from dmcontrol
-        rquat = jp.exp(-2 * (jp.linalg.norm(self._bounded_quat_dist(quat_c, quat_ref))))
-
-        # control force from actions
-        ract = -0.015 * jp.mean(jp.square(data_c.qfrc_actuator))
-
-        # end effector positions
-        app_c = data_c.xpos[jp.array(self._end_eff_idx)].flatten()
-        app_ref = self._ref_traj.end_effectors[state.info["cur_frame"], :].flatten()
-
-        rapp = jp.exp(-400 * (jp.linalg.norm(app_c - app_ref)))
-
-        is_healthy = jp.where(data_c.q[2] < self._healthy_z_range[0], 0.0, 1.0)
-        is_healthy = jp.where(data_c.q[2] > self._healthy_z_range[1], 0.0, is_healthy)
-        return rcom, rvel, rtrunk + 15, rquat, ract, rapp, is_healthy
-
-    def _get_obs(self, data: mjx.Data, action: jp.ndarray, info) -> jp.ndarray:
-        """
-        Gets reference trajectory obs along with env state obs
-        """
-
-        # Get the relevant slice of the ref_traj
-        # TODO: can just use jax.lax.slice
-        def f(x):
-            if len(x.shape) != 1:
-                return jax.lax.dynamic_slice_in_dim(
-                    x,
-                    info["cur_frame"] + 1,
-                    self._ref_traj_length,
-                )
-            return jp.array([])
-
-        ref_traj = jax.tree_util.tree_map(f, self._ref_traj)
-
-        # now being a local variable
-        reference_rel_bodies_pos_local = self.get_reference_rel_bodies_pos_local(
-            data, ref_traj
-        )
-        reference_rel_bodies_pos_global = self.get_reference_rel_bodies_pos_global(
-            data, ref_traj
-        )
-        reference_rel_root_pos_local = self.get_reference_rel_root_pos_local(
-            data, ref_traj
-        )
-        reference_rel_joints = self.get_reference_rel_joints(data, ref_traj)
-        reference_appendages = self.get_reference_appendages_pos(ref_traj)
-
-        # TODO: end effectors pos and appendages pos are two different features?
-        end_effectors = data.xpos[self._end_eff_idx].flatten()
-
-        return jp.concatenate(
-            [
-                # put the traj obs first
-                reference_rel_bodies_pos_local,
-                reference_rel_bodies_pos_global,
-                reference_rel_root_pos_local,
-                reference_rel_joints,
-                reference_appendages,
-                end_effectors,
-                data.qpos,
-                data.qvel,
-                data.qfrc_actuator,  # Actuator force <==> joint torque sensor?
-            ]
-        )
-
-    def global_vector_to_local_frame(self, data, vec_in_world_frame):
-        """Linearly transforms a world-frame vector into entity's local frame.
-
-        Note that this function does not perform an affine transformation of the
-        vector. In other words, the input vector is assumed to be specified with
-        respect to the same origin as this entity's local frame. This function
-        can also be applied to matrices whose innermost dimensions are either 2 or
-        3. In this case, a matrix with the same leading dimensions is returned
-        where the innermost vectors are replaced by their values computed in the
-        local frame.
-
-        Returns the resulting vector, converting to ego-centric frame
-        """
-        # TODO: confirm index
-        xmat = jp.reshape(data.xmat[1], (3, 3))
-        # The ordering of the np.dot is such that the transformation holds for any
-        # matrix whose final dimensions are (2,) or (3,).
-
-        # Each element in xmat is a 3x3 matrix that describes the rotation of a body relative to the global coordinate frame, so
-        # use rotation matrix to dot the vectors in the world frame, transform basis
-        if vec_in_world_frame.shape[-1] == 2:
-            return jp.dot(vec_in_world_frame, xmat[:2, :2])
-        elif vec_in_world_frame.shape[-1] == 3:
-            return jp.dot(vec_in_world_frame, xmat)
-        else:
-            raise ValueError(
-                "`vec_in_world_frame` should have shape with final "
-                "dimension 2 or 3: got {}".format(vec_in_world_frame.shape)
-            )
-
-    def get_reference_rel_bodies_pos_local(self, data, ref_traj):
-        """Observation of the reference bodies relative to walker in local frame."""
-
-        # self._walker_features['body_positions'] is the equivalent of
-        # the ref traj 'body_positions' feature but calculated for the current walker state
-
-        xpos_broadcast = jp.broadcast_to(
-            data.xpos[self._body_idxs], ref_traj.body_positions.shape
-        )
-        obs = self.global_vector_to_local_frame(
-            data, ref_traj.body_positions - xpos_broadcast
-        )[:, self._body_idxs]
-        return jp.concatenate([o.flatten() for o in obs])
-
-    def get_reference_rel_bodies_pos_global(self, data, ref_traj):
-        """Observation of the reference bodies relative to walker, global frame directly"""
-        xpos_broadcast = jp.broadcast_to(
-            data.xpos[self._body_idxs], ref_traj.body_positions.shape
-        )
-=======
         )
         # start_frame = 0
 
@@ -491,7 +179,7 @@
         )
         data = self.pipeline_init(qpos, qvel)
         traj = self._get_traj(data, start_frame)
-        
+
         info = {
             "cur_frame": start_frame,
             "traj": traj,
@@ -665,7 +353,7 @@
                 data.qfrc_actuator,  # Actuator force <==> joint torque sensor?
             ]
         )
-    
+
     def _get_traj(self, data: mjx.Data, cur_frame: int) -> jp.ndarray:
         """
         Gets reference trajectory obs along with env state obs
@@ -680,7 +368,7 @@
                     self._ref_traj_length,
                 )
             return jp.array([])
-        
+
         ref_traj = jax.tree_util.tree_map(f, self._ref_traj)
         reference_appendages = self.get_reference_appendages_pos(ref_traj)
 
@@ -758,7 +446,6 @@
         xpos_broadcast = jp.broadcast_to(
             data.xpos[self._body_idxs], ref_traj.body_positions.shape
         )
->>>>>>> 4718ebb5
         diff = (ref_traj.body_positions - xpos_broadcast)[:, self._body_idxs]
 
         return diff.flatten()
@@ -774,11 +461,7 @@
         # time_steps = frame + jp.arange(self._ref_traj_length)
 
         qpos_ref = ref_traj.joints
-<<<<<<< HEAD
-        diff = qpos_ref - data.qpos[7:]
-=======
-        diff = (qpos_ref - data.qpos[7:])[:,self._joint_idxs]
->>>>>>> 4718ebb5
+        diff = (qpos_ref - data.qpos[7:])[:, self._joint_idxs]
 
         # what would be a  equivalents of this?
         # return diff[:, self._walker.mocap_to_observable_joint_order].flatten()
