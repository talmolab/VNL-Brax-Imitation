--- conflicted
+++ resolved
@@ -21,13 +21,12 @@
         reset_noise_scale=1e-3,
         clip_length: int = 250,
         sub_clip_length: int = 10,
+        sub_clip_length: int = 10,
         ref_traj_length: int = 5,
         termination_threshold: float = 5,
+        termination_threshold: float = 5,
         body_error_multiplier: float = 1.0,
-<<<<<<< HEAD
         explore_time: int = 20,
-=======
->>>>>>> dea57f57
         curriculum_max_time: int = 50,
         **kwargs,
     ):
@@ -97,23 +96,16 @@
         self._body_error_multiplier = body_error_multiplier
         self._clip_length = clip_length
         self._sub_clip_length = sub_clip_length
+        self._sub_clip_length = sub_clip_length
         self._ref_traj_length = ref_traj_length
         self._body_error_multiplier = body_error_multiplier
         self._curriculum_max_time = curriculum_max_time
 
-<<<<<<< HEAD
-        with open(params["clip_path"], "rb") as f:
-            self._ref_traj = pickle.load(f)
-
-        if self._sub_clip_length > self._clip_length:
-            raise ValueError("sub clip length cannot be greater than clip_length!")
-=======
         self._ref_traj = params["reference_clip"]
         filtered_bodies = self._ref_traj.body_positions[:, self._body_idxs]
         self._ref_traj = self._ref_traj.replace(body_positions=filtered_bodies)
         if self._sub_clip_length > self._clip_length:
             raise ValueError("episode_length cannot be greater than clip_length!")
->>>>>>> dea57f57
 
     def reset(self, rng) -> State:
         """
@@ -124,6 +116,10 @@
             (),
             0,
             self._clip_length - self._sub_clip_length - self._ref_traj_length,
+            rng,
+            (),
+            0,
+            self._clip_length - self._sub_clip_length - self._ref_traj_length,
         )
 
         old, rng = jax.random.split(rng)
@@ -149,6 +145,9 @@
         info = {
             "cur_frame": start_frame,
             "traj": traj,
+            "first_reset": 0,
+            "curriculum_length": 0,
+            "sub_clip_length": self._sub_clip_length,
             "first_reset": 0,
             "curriculum_length": 0,
             "sub_clip_length": self._sub_clip_length,
@@ -203,6 +202,9 @@
             "first_reset": 0,
             "curriculum_length": 0,
             "sub_clip_length": self._sub_clip_length,
+            "first_reset": 0,
+            "curriculum_length": 0,
+            "sub_clip_length": self._sub_clip_length,
         }
         obs = self._get_obs(data, jp.zeros(self.sys.nu), info)
         reward, done, zero = jp.zeros(3)
@@ -235,6 +237,8 @@
         info["cur_frame"] += 1
         info["first_reset"] += 1
         info["curriculum_length"] += 1
+        info["first_reset"] += 1
+        info["curriculum_length"] += 1
 
         obs = self._get_obs(data, action, state.info)
         traj = self._get_traj(data, info["cur_frame"])
@@ -256,7 +260,6 @@
         info["termination_error"] = rtrunk
         info["traj"] = traj
 
-<<<<<<< HEAD
         # sub_clip_length = jp.where(
         #     (info["curriculum_length"] % self._curriculum_max_time == 0)
         #     | (info["termination_error"] >= 0.25),
@@ -265,16 +268,6 @@
         # )  # values from data
 
         # self._sub_clip_length = sub_clip_length
-=======
-        sub_clip_length = jp.where(
-            (info["curriculum_length"] % self._curriculum_max_time == 0)
-            | (info["termination_error"] >= 0.25),
-            info["sub_clip_length"] * 2,
-            info["sub_clip_length"],
-        )  # values from data
-
-        self._sub_clip_length = sub_clip_length
->>>>>>> dea57f57
 
         done = jp.where((rtrunk < 0), jp.array(1, float), jp.array(0, float))
 
@@ -321,11 +314,15 @@
         target_joints = self._ref_traj.joints[state.info["cur_frame"], :]
         error_joints = jp.linalg.norm((target_joints - data_c.qpos[7:]), ord=1)
 
+
         target_bodies = self._ref_traj.body_positions[state.info["cur_frame"], :]
         error_bodies = jp.linalg.norm(
             (target_bodies - data_c.xpos[self._body_idxs]), ord=1
         )
         error = 0.5 * self._body_error_multiplier * error_bodies + 0.5 * error_joints
+        termination_error = 1 - (
+            error / self._termination_threshold
+        )  # low threshold, easier to terminate, more sensitive
         termination_error = 1 - (
             error / self._termination_threshold
         )  # low threshold, easier to terminate, more sensitive
@@ -412,6 +409,7 @@
             ]
         )
 
+
     def _get_traj(self, data: mjx.Data, cur_frame: int) -> jp.ndarray:
         """
         Gets reference trajectory obs for separate pathway, storage in the info section of state
@@ -438,6 +436,7 @@
         reference_rel_root_pos_local = self.get_reference_rel_root_pos_local(
             data, ref_traj
         )
+        reference_rel_joints = self.get_reference_rel_joints(data, ref_traj)
         reference_rel_joints = self.get_reference_rel_joints(data, ref_traj)
 
         return jp.concatenate(
