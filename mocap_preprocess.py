--- conflicted
+++ resolved
@@ -341,20 +341,12 @@
 
 
 class ClipCollection:
-<<<<<<< HEAD
     """Dataclass representing a collection of mocap reference clips.
     Store all the clip ids for retrieving, only stores reference address to clips, not actual clips"""
 
     def __init__(
         self,
         ids: Sequence[Text],  # this is the id of the specific clip
-=======
-    """Dataclass representing a collection of mocap reference clips."""
-
-    def __init__(
-        self,
-        ids: Sequence[Text],
->>>>>>> dea57f57
         start_steps: Optional[Sequence[int]] = None,
         end_steps: Optional[Sequence[int]] = None,
         weights: Optional[Sequence[Union[int, float]]] = None,
@@ -375,7 +367,17 @@
             # without access to the actual clip we cannot specify an end_steps default
             if self.end_steps is not None:
                 assert len(self.end_steps) == num_clips
-
+            # without access to the actual clip we cannot specify an end_steps default
+            if self.end_steps is not None:
+                assert len(self.end_steps) == num_clips
+
+            if self.weights is None:
+                self.weights = (1.0,) * num_clips
+            else:
+                assert len(self.weights) == num_clips
+                assert jp.all(np.array(self.weights) >= 0.0)
+        except AssertionError as e:
+            raise ValueError("ClipCollection validation failed. {}".format(e))
             if self.weights is None:
                 self.weights = (1.0,) * num_clips
             else:
