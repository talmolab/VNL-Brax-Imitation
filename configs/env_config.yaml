--- conflicted
+++ resolved
@@ -95,10 +95,7 @@
     - shoulder_sup_R
     - elbow_R
     - wrist_R
-<<<<<<< HEAD
-=======
     - finger_R
   center_of_mass: torso
->>>>>>> dea57f57
   camera: close_profile
   rendering_mjcf: rodent_pair.xml