env_name: rodent
algo_name: ppo
task_name: track
num_envs: 128
num_timesteps: 3_000_000_000
eval_every: 10_000
episode_length: 1000
batch_size: 32
learning_rate: 6e-4
num_minibatches: 32
num_updates_per_batch: 16
clipping_epsilon: 0.1
entropy_cost: 1e-2
# Either "mlp" or "intention"
policy_network_name: "mlp"
# If using mlp policy network
mlp_policy_layer_sizes: [256, 256]
# If using intention policy network
<<<<<<< HEAD
encoder_layer_sizes: [512, 256]
intention_latent_size: 64
decoder_layer_sizes: [256, 512]
=======
encoder_layer_sizes: [256, 256]
intention_latent_size: 64
decoder_layer_sizes: [256, 256]
>>>>>>> d9d17d00
kl_weight: 1e-4
<|MERGE_RESOLUTION|>--- conflicted
+++ resolved
@@ -4,6 +4,7 @@
 num_envs: 128
 num_timesteps: 3_000_000_000
 eval_every: 10_000
+episode_length: 1000
 episode_length: 1000
 batch_size: 32
 learning_rate: 6e-4
@@ -16,13 +17,7 @@
 # If using mlp policy network
 mlp_policy_layer_sizes: [256, 256]
 # If using intention policy network
-<<<<<<< HEAD
 encoder_layer_sizes: [512, 256]
 intention_latent_size: 64
 decoder_layer_sizes: [256, 512]
-=======
-encoder_layer_sizes: [256, 256]
-intention_latent_size: 64
-decoder_layer_sizes: [256, 256]
->>>>>>> d9d17d00
 kl_weight: 1e-4
