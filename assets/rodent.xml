<mujoco model="rat">
    <compiler angle="radian"/>
  
    <visual>
      <quality shadowsize="2048"/>
      <global offwidth="1920" offheight="1200" elevation="-20" azimuth="120"/>
    </visual>
    
    <statistic meansize="0.003"/>
    
    <asset>
      <texture type="skybox" builtin="gradient" rgb1=".3 .5 .7" rgb2="0 0 0" width="32" height="512"/>
      <texture name="body" type="cube" builtin="flat" mark="cross" width="128" height="128" rgb1="0.8 0.6 0.4" rgb2="0.8 0.6 0.4" markrgb="1 1 1" random="0.01"/>
      <material name="body" texture="body" texuniform="true" rgba="0.8 0.6 .4 1"/>
      <skin name="skin" file="rodent_walker_skin.skn"/>
      <texture name="grid" type="2d" builtin="checker" width="512" height="512" rgb1=".1 .2 .3" rgb2=".2 .3 .4"/>
      <material name="grid" texture="grid" texrepeat="1 1" texuniform="true" reflectance=".2"/>
    </asset>
  
    <default>
<<<<<<< HEAD
      <joint limited="true" solreflimit="0.01 1" solimplimit="0.99 0.9999 0.001 0.5 2" armature="6e-07" damping="0.001"/>
=======
      <joint limited="true" solreflimit="0.01 1" solimplimit="0.1 0.95 0.001 0.1 2" armature="6e-07" damping="0.01"/>
>>>>>>> f2b0ac8b
      <geom friction="0.7 0.005 0.0001" solref="0.005 1"/>
      <site group="3" rgba="0 0 1 1"/>
      <general ctrllimited="true" ctrlrange="-1 1" forcelimited="true" gainprm="0.01"/>
      <default class="bone">
        <geom contype="0" conaffinity="0" group="0" rgba="0.5 0.5 0.5 1" density="1100.0"/>
      </default>
      <default class="no_collision">
        <geom contype="0" conaffinity="0" condim="3" group="2"/>
      </default>
      <default class="collision">
        <geom contype="1" conaffinity="1" condim="3" group="2"/>
        <default class="collision_primitive">
          <geom type="capsule" group="2" rgba="0 0.5 0.5 1" density="500.0"/>
          <default class="collision_primitive_paw">
            <geom condim="3" priority="1" rgba="0 0.6 0.7 1" friction="1.5 0.005 0.0001"/>
          </default>
          <default class="nonself_collision_primitive_paw">
            <geom conaffinity="0" priority="1" rgba="0 0.6 0.7 1" friction="1.5 0.005 0.0001"/>
          </default>
        </default>
      </default>
      <default class="collision_floor">
        <geom contype="0" conaffinity="1" condim="3"/>
      </default>
      <default class="lumbar">
<<<<<<< HEAD
        <joint group="3" pos="0.003 0 -0.003" armature="1e-05" damping="0.03"/>
=======
        <joint group="3" pos="0.003 0 -0.003" armature="1e-05" damping="0.03"  />
>>>>>>> f2b0ac8b
        <general gainprm="0.15"/>
        <default class="lumbar_extend">
          <joint stiffness="0.02" range="-0.5235987755982988 0.7853981633974483"/>
          <general gainprm="0.4"/>
        </default>
        <default class="lumbar_bend">
          <joint stiffness="0.03" range="-0.5235987755982988 0.5235987755982988"/>
        </default>
        <default class="lumbar_twist">
          <joint stiffness="0.03" range="-0.5235987755982988 0.5235987755982988"/>
        </default>
      </default>
      <default class="cervical">
<<<<<<< HEAD
        <joint group="3" pos="-0.02 0 -0.05" stiffness="1.0" armature="0.001" damping="1.0"/>
=======
        <joint group="3" pos="-0.02 0 -0.05" stiffness="1.0" armature="0.001" damping="1.0"  />
>>>>>>> f2b0ac8b
        <default class="cervical_extend">
          <joint range="-0.4072434921320102 0.6108652381980153"/>
          <general gainprm="2.5"/>
        </default>
        <default class="cervical_bend">
          <joint range="-0.6108652381980153 0.6108652381980153"/>
          <general gainprm="2.5"/>
        </default>
        <default class="cervical_twist">
          <joint range="-0.6108652381980153 0.6108652381980153"/>
          <general gainprm="2.5"/>
        </default>
      </default>
      <default class="atlas">
<<<<<<< HEAD
        <joint axis="0 -1 0" stiffness="0.002" range="-0.08726646259971647 0.7853981633974483" damping="0.002"/>
        <general gainprm="0.025"/>
      </default>
      <default class="mandible">
        <joint stiffness="0.002" range="-0.296705972839036 0.2617993877991494" springref="-0.314159265359" damping="0.002"/>
        <general gainprm="0.025"/>
      </default>
      <default class="caudal">
        <joint group="3" stiffness="1e-05" damping="0.002"/>
=======
        <joint axis="0 -1 0" stiffness="0.002" range="-0.08726646259971647 0.7853981633974483" damping="0.002"  />
        <general gainprm="0.025"/>
      </default>
      <default class="mandible">
        <joint stiffness="0.002" range="-0.296705972839036 0.2617993877991494" springref="-0.314159265359" damping="0.002"  />
        <general gainprm="0.025"/>
      </default>
      <default class="caudal">
        <joint group="3" stiffness="1e-05" damping="0.002"  />
>>>>>>> f2b0ac8b
        <general gainprm="0.005"/>
        <default class="caudal_extend">
          <joint range="-0.08726646259971647 0.08726646259971647"/>
        </default>
        <default class="caudal_bend">
          <joint range="-0.08726646259971647 0.08726646259971647"/>
        </default>
      </default>
      <default class="hip">
<<<<<<< HEAD
        <joint armature="1e-05" damping="0.02"/>
=======
        <joint armature="1e-05" damping="0.02"  />
>>>>>>> f2b0ac8b
        <general gainprm="0.2"/>
        <default class="hip_supinate">
          <joint range="-0.6981317007977318 0.5235987755982988"/>
        </default>
        <default class="hip_abduct">
          <joint range="-0.5235987755982988 1.047197551196598"/>
        </default>
        <default class="hip_extend">
          <joint range="-1.570796326794897 1.047197551196598"/>
          <general gainprm="0.3"/>
        </default>
      </default>
      <default class="knee">
<<<<<<< HEAD
        <joint range="-1.221730476396031 1.53588974175501" damping="0.005"/>
        <general gainprm="0.2"/>
      </default>
      <default class="ankle">
        <joint range="-0.1396263401595464 1.396263401595464" damping="0.003"/>
        <general gainprm="0.2"/>
      </default>
      <default class="toe">
        <joint range="0 0.8726646259971648" damping="0.001"/>
        <general gainprm="0.025"/>
      </default>
      <default class="scapula">
        <joint damping="0.005"/>
=======
        <joint range="-1.221730476396031 1.53588974175501" damping="0.005"  />
        <general gainprm="0.2"/>
      </default>
      <default class="ankle">
        <joint range="-0.1396263401595464 1.396263401595464" damping="0.003"  />
        <general gainprm="0.2"/>
      </default>
      <default class="toe">
        <joint range="0 0.8726646259971648" damping="0.001"  />
        <general gainprm="0.025"/>
      </default>
      <default class="scapula">
        <joint damping="0.005"  />
>>>>>>> f2b0ac8b
        <general gainprm="0.25"/>
        <default class="scapula_supinate">
          <joint pos="0 0.005000000000000001 0" range="-0.0174532925199433 0.1745329251994329"/>
        </default>
        <default class="scapula_abduct">
          <joint pos="0 0.005000000000000001 -0.01" range="-0.2617993877991494 0.2617993877991494"/>
        </default>
        <default class="scapula_extend">
          <joint pos="0 0 0" range="-0.03490658503988659 0.03490658503988659"/>
          <general gainprm="0.25"/>
        </default>
      </default>
      <default class="shoulder">
<<<<<<< HEAD
        <joint range="-1.308996938995747 0.8726646259971648" damping="0.005"/>
        <general gainprm="0.15"/>
      </default>
      <default class="shoulder_sup">
        <joint range="-0.05235987755982989 1.134464013796314" damping="0.005"/>
        <general gainprm="0.15"/>
      </default>
      <default class="elbow">
        <joint range="-1.308996938995747 0.6981317007977318" damping="0.003"/>
        <general gainprm="0.15"/>
      </default>
      <default class="wrist">
        <joint range="-0.3490658503988659 2.094395102393195" damping="0.002"/>
        <general gainprm="0.05"/>
      </default>
      <default class="finger">
        <joint range="0 1.570796326794897" damping="0.002"/>
=======
        <joint range="-1.308996938995747 0.8726646259971648" damping="0.005"  />
        <general gainprm="0.15"/>
      </default>
      <default class="shoulder_sup">
        <joint range="-0.05235987755982989 1.134464013796314" damping="0.005"  />
        <general gainprm="0.15"/>
      </default>
      <default class="elbow">
        <joint range="-1.308996938995747 0.6981317007977318" damping="0.003"  />
        <general gainprm="0.15"/>
      </default>
      <default class="wrist">
        <joint range="-0.3490658503988659 2.094395102393195" damping="0.002"  />
        <general gainprm="0.05"/>
      </default>
      <default class="finger">
        <joint range="0 1.570796326794897" damping="0.002"  />
>>>>>>> f2b0ac8b
        <general gainprm="0.025"/>
      </default>
      <default class="sensor">
        <site group="4"/>
      </default>
    </default>
  
    <worldbody>
      <geom name="floor" class="collision_floor" pos="0 0 -0.005" size="10 10 0.025" type="plane" material="grid"/>
      <light name="spotlight" mode="targetbody" target="torso"/>
      <body name="torso" pos="0.03099526054578288 2.058524937651458e-07 0.06808957263119967">
        <freejoint name="root"/>
        <light name="tracking_light" mode="targetbodycom" pos="0 0 3"/>
        <camera name="back" mode="targetbody" pos="-1 0 0.5" xyaxes="0 -1 0 1 0 2"/>
        <camera name="side" mode="targetbody" pos="0 -3 1" xyaxes="1 0 0 0 1 2"/>
        <camera name="side_alt" mode="targetbody" pos="0.5 -0.561 0.199" xyaxes="0.766 0.643 0.000 -0.162 0.192 0.968"/>
        <camera name="top" mode="targetbody" fovy="100.0" pos="0 0 1" zaxis="0 -0.2 0"/>
        <camera name="close_profile" mode="trackcom" pos=".3 -.3 0.25" xyaxes="1 1 0 -1 1 2"/>
        <camera name="close_side" mode="trackcom" pos="0 -.3 0.25" xyaxes="0 0 1 0 1 2"/>
        <geom name="collision_torso" class="nonself_collision_primitive_paw" type="ellipsoid" size="0.05 0.024 0.026" density="468.251260009" pos="-0.008200000000000001 0 0" euler="0 0.1745329251994329 0"/>
        <body name="vertebra_1" pos="-0.01917944366660853 -1.880335592758969e-07 0.01684645690649089">
          <geom name="vertebra_1_collision" class="no_collision" type="sphere" size="0.01" pos="0 0 -0.00164"/>
          <body name="vertebra_2" pos="-0.005629716335317717 2.594803588658443e-06 0.0005320922698783236">
            <geom name="vertebra_2_collision" class="no_collision" type="sphere" size="0.01" pos="0 0 -0.00164"/>
            <body name="vertebra_3" pos="-0.006517166672542409 -1.041062865360766e-05 -9.467218894820495e-05">
              <geom name="vertebra_3_collision" class="no_collision" type="sphere" size="0.01" pos="0 0 -0.00164"/>
              <body name="vertebra_4" pos="-0.006777704185187035 8.746101127162902e-06 -0.001299314772852475">
                <geom name="vertebra_4_collision" class="no_collision" type="sphere" size="0.01" pos="0 0 -0.00164"/>
                <body name="vertebra_5" pos="-0.006890066562303102 -6.204333649723221e-06 -0.002498064978782454">
                  <geom name="vertebra_5_collision" class="no_collision" type="sphere" size="0.01" pos="0 0 -0.00164"/>
                  <body name="vertebra_6" pos="-0.006185284434681512 5.254442128955049e-06 -0.003641122453027834">
                    <geom name="vertebra_6_collision" class="no_collision" type="sphere" size="0.01" pos="0 0 -0.00164"/>
                    <joint name="vertebra_6_twist" class="lumbar_twist" axis="1 0 0"/>
                    <body name="pelvis" pos="-0.01307140919884396 3.513221433820909e-06 -0.008120982829772532">
                      <geom name="collision_pelvis_L" class="no_collision" size="0.013 0.021 0" density="1548.57736929" pos="-0.00082 0.00656 -0.00574" euler="0 0.8726646259971648 0"/>
                      <geom name="collision_pelvis_R" class="no_collision" size="0.013 0.021 0" density="1548.57736929" pos="-0.00082 -0.00656 -0.00574" euler="0 0.8726646259971648 0"/>
                      <geom name="collision_pelvis_gut" class="no_collision" type="ellipsoid" size="0.02 0.02 0.018" pos="0.0205 0 -0.0164" euler="0 -0.5235987755982988 0"/>
                      <site name="hip_L" size="0.0022" pos="-0.004810292416764615 0.01149125410671547 -0.009887823301127264"/>
                      <site name="hip_R" size="0.0022" pos="-0.004810292416764615 -0.01149125410671547 -0.009887823301127264"/>
                      <body name="upper_leg_L" pos="-0.004810292416764615 0.01149125410671547 -0.009887823301127264">
                        <joint name="hip_L_supinate" class="hip_supinate" axis="-0 -0 1"/>
                        <joint name="hip_L_abduct" class="hip_abduct" axis="1 -0 -0"/>
                        <joint name="hip_L_extend" class="hip_extend" axis="0 1 0"/>
                        <site name="knee_L" type="cylinder" size="0.0006000000000000001 0.004" pos="0.01542264534586861 0.01747899805865108 -0.02570440890978101" zaxis="0 1 0"/>
                        <geom name="upper_leg_L0_collision" class="nonself_collision_primitive_paw" size="0.008742403002230982 0.01748480600446196" density="1561.75550556" pos="0.008602524554195285 0.01075315569274411 -0.01290378683129293" euler="0.6108652381980153 -0.6981317007977318 0"/>
                        <body name="lower_leg_L" pos="0.01542264534586861 0.01747899805865108 -0.02570440890978101">
                          <joint name="knee_L" class="knee" axis="0.5 -1 0"/>
                          <site name="ankle_L" type="cylinder" size="0.0006000000000000001 0.0026" pos="-0.03230154033783406 -0.004727054683585472 -0.02205958852339887" zaxis="0 1 0"/>
                          <body name="foot_L" pos="-0.03230154033783406 -0.004727054683585472 -0.02205958852339887">
                            <joint name="ankle_L" class="ankle" axis="-0.3 1 0"/>
                            <geom name="foot_L_collision" class="nonself_collision_primitive_paw" size="0.003210712207833968 0.01238417565878816" density="2041.15978228" pos="0.008274464032760684 0.002256672008934731 -0.002256672008934731" euler="1.570796326794897 -1.221730476396031 0"/>
                            <site name="toe_L" type="cylinder" size="0.0006000000000000001 0.005000000000000001" pos="0.02109994311367263 0.007614327297542731 -0.002752166493087734" zaxis="0 1 0"/>
                            <body name="toe_L" pos="0.02109994311367263 0.007614327297542731 -0.002752166493087734">
                              <joint name="toe_L" class="toe" axis="0 1 0"/>
                              <geom name="toe_L0_collision" class="nonself_collision_primitive_paw" size="0.002383208424149982 0.007253243030021683" pos="0.008496656120882544 -0.0008496656120882542 0" euler="1.570796326794897 -1.221730476396031 0"/>
                              <geom name="toe_L1_collision" class="nonself_collision_primitive_paw" size="0.002383208424149982 0.007771331817880374" pos="0.008071823314838416 0.002548996836264763 0" euler="1.570796326794897 -1.221730476396031 0"/>
                              <geom name="toe_L2_collision" class="nonself_collision_primitive_paw" size="0.002383208424149982 0.007253243030021683" pos="0.006797324896706034 0.005522826478573654 0" euler="1.570796326794897 -1.221730476396031 0"/>
                              <site name="sole_L" class="sensor" type="box" size="0.006 0.004 0.002" pos="0.008200000000000001 0.00246 -0.00164" euler="0 0 0.3490658503988659"/>
                            </body>
                          </body>
                          <geom name="lower_leg_L_collision" class="nonself_collision_primitive_paw" size="0.006556802251673236 0.01923328660490816" density="1302.86687267" pos="-0.01226339046929431 0.0001224792426221771 -0.01071813365303941" quat="0.5843939876140521 0.278581552273902 0.3900453953818352 0.6547828460754284"/>
                        </body>
                      </body>
                      <body name="upper_leg_R" pos="-0.004810292416764615 -0.01149125410671547 -0.009887823301127264">
                        <joint name="hip_R_supinate" class="hip_supinate" axis="0 0 -1"/>
                        <joint name="hip_R_abduct" class="hip_abduct" axis="-1 0 0"/>
                        <joint name="hip_R_extend" class="hip_extend" axis="0 1 0"/>
                        <site name="knee_R" type="cylinder" size="0.0006000000000000001 0.004" pos="0.01542264534586861 -0.01747899805865108 -0.02570440890978101" zaxis="0 1 0"/>
                        <geom name="upper_leg_R0_collision" class="nonself_collision_primitive_paw" size="0.008742403002230982 0.01748480600446196" density="1561.75550556" pos="0.008602524554195285 -0.01075315569274411 -0.01290378683129293" euler="-0.6108652381980153 -0.6981317007977318 0"/>
                        <body name="lower_leg_R" pos="0.01542264534586861 -0.01747899805865108 -0.02570440890978101">
                          <joint name="knee_R" class="knee" axis="-0.5 -1 0"/>
                          <site name="ankle_R" type="cylinder" size="0.0006000000000000001 0.0026" pos="-0.03230154033783406 0.004727054683585472 -0.02205958852339887" zaxis="0 1 0"/>
                          <body name="foot_R" pos="-0.03230154033783406 0.004727054683585472 -0.02205958852339887">
                            <joint name="ankle_R" class="ankle" axis="0.3 1 0"/>
                            <geom name="foot_R_collision" class="nonself_collision_primitive_paw" size="0.003210712207833968 0.01238417565878816" density="2041.15978228" pos="0.008274464032760684 -0.002256672008934731 -0.002256672008934731" euler="1.570796326794897 1.221730476396031 0"/>
                            <site name="toe_R" type="cylinder" size="0.0006000000000000001 0.005000000000000001" pos="0.02109994311367263 -0.007614327297542731 -0.002752166493087734" zaxis="0 1 0"/>
                            <body name="toe_R" pos="0.02109994311367263 -0.007614327297542731 -0.002752166493087734">
                              <joint name="toe_R" class="toe" axis="0 1 0"/>
                              <geom name="toe_R0_collision" class="nonself_collision_primitive_paw" size="0.002383208424149982 0.007253243030021683" pos="0.008496656120882544 0.0008496656120882542 0" euler="1.570796326794897 1.221730476396031 0"/>
                              <geom name="toe_R1_collision" class="nonself_collision_primitive_paw" size="0.002383208424149982 0.007771331817880374" pos="0.008071823314838416 -0.002548996836264763 0" euler="1.570796326794897 1.221730476396031 0"/>
                              <geom name="toe_R2_collision" class="nonself_collision_primitive_paw" size="0.002383208424149982 0.007253243030021683" pos="0.006797324896706034 -0.005522826478573654 0" euler="1.570796326794897 1.221730476396031 0"/>
                              <site name="sole_R" class="sensor" type="box" size="0.006 0.004 0.002" pos="0.008200000000000001 -0.00246 -0.00164" euler="0 0 -0.3490658503988659"/>
                            </body>
                          </body>
                          <geom name="lower_leg_R_collision" class="nonself_collision_primitive_paw" size="0.006556802251673236 0.01923328660490816" density="1302.86687267" pos="-0.01202896613332032 -0.0001615786954038913 -0.0105741369075766" quat="0.6564315036111004 0.3901417719765998 0.2779576926818845 0.5827749135856758"/>
                        </body>
                      </body>
                      <body name="vertebra_C1" pos="-0.01578991172983967 0 -0.01188162292618369">
                        <body name="vertebra_C2" pos="-0.003877053782139318 0 -0.004226431204517265">
                          <body name="vertebra_C3" pos="-0.003424026812590301 0 -0.004263077436113009">
                            <body name="vertebra_C4" pos="-0.003271874666658243 0 -0.004416838152219076">
                              <body name="vertebra_C5" pos="-0.003175974271018995 0 -0.004569340859213865">
                                <body name="vertebra_C6" pos="-0.003119193850481998 0 -0.004901355281343103">
                                  <body name="vertebra_C7" pos="-0.003215811269353427 0 -0.005644371131998142">
                                    <body name="vertebra_C8" pos="-0.003445853504479746 0 -0.005518181272185016">
                                      <body name="vertebra_C9" pos="-0.00428517277518055 0 -0.005115018280065306">
                                        <body name="vertebra_C10" pos="-0.004861545164642819 0 -0.004562186342662474">
                                          <body name="vertebra_C11" pos="-0.005374786984897312 0 -0.004364207168994159">
                                            <body name="vertebra_C12" pos="-0.006134478460615445 0 -0.003841502801916079">
                                              <body name="vertebra_C13" pos="-0.00689742745021331 0 -0.002592428185172008">
                                                <body name="vertebra_C14" pos="-0.006825037737343853 0 -0.0009088998932926352">
                                                  <body name="vertebra_C15" pos="-0.006526211069134326 0 -0.0003153309968866059">
                                                    <body name="vertebra_C16" pos="-0.006693909447912509 0 -0.0001384885270556547">
                                                      <body name="vertebra_C17" pos="-0.006485426246850028 0 -1.670467139216664e-05">
                                                        <body name="vertebra_C18" pos="-0.006207432181797656 0 1.825573131422967e-10">
                                                          <body name="vertebra_C19" pos="-0.006204259597825435 0 -8.201902227376357e-10">
                                                            <body name="vertebra_C20" pos="-0.006228376819942582 0 2.516520472814411e-06">
                                                              <body name="vertebra_C21" pos="-0.006117653417468877 0 -0.0001096641718318435">
                                                              <body name="vertebra_C22" pos="-0.006508107849533902 0 -1.311987483649039e-05">
                                                              <body name="vertebra_C23" pos="-0.006390755412623964 0 1.751401410207947e-09">
                                                              <body name="vertebra_C24" pos="-0.006180715195251588 0 -1.247135173292058e-09">
                                                              <body name="vertebra_C25" pos="-0.005968198951736014 0 1.379492349778272e-10">
                                                              <body name="vertebra_C26" pos="-0.005628676580141834 0 -1.365630198950016e-09">
                                                              <body name="vertebra_C27" pos="-0.005193120282271783 0 1.395692942078239e-09">
                                                              <body name="vertebra_C28" pos="-0.005036239104451245 0 5.073982356059771e-07">
                                                              <body name="vertebra_C29" pos="-0.004773896837169728 0 -6.205554570421282e-11">
                                                              <body name="vertebra_C30" pos="-0.00400535162294913 0 -4.197183187153738e-07">
                                                              <geom name="vertebra_C30_collision" class="no_collision" size="0.001297856215387583 0.00616252573672682 0.003456539940088987" density="507.157357703" pos="-3.413935800722356e-17 0 0" quat="0 0.7071067811865475 0 0.7071067811865476"/>
    
                                                            </body>
                                                              <joint name="vertebra_C29_bend" class="caudal_bend" pos="0.00374077633023262 0 4.862608565869494e-11" axis="1.299892892972596e-08 0 -0.9999999999999999" range="-0.2617993877991494 0.2617993877991494"/>
                                                              <geom name="vertebra_C29_collision" class="no_collision" size="0.001296832459047437 0.005963775183772668 0.002618767786771059" density="507.157357703" pos="2.275957200481571e-17 0 0" quat="0 0.7071067811865475 0 0.7071067811865476"/>
    
                                                            </body>
                                                              <geom name="vertebra_C28_collision" class="no_collision" size="0.001296832342632115 0.005764920220826752 0.002877779770642519" density="507.157357703" pos="-2.275957200481571e-17 0 0" quat="0 0.7071067811865475 0 0.7071067811865476"/>
    
                                                            </body>
                                                              <joint name="vertebra_C27_extend" class="caudal_extend" pos="0.003853817004710296 0 -1.035744388955742e-09" axis="0 0.9999999999999999 0" range="-0.2617993877991494 0.2617993877991494"/>
                                                              <geom name="vertebra_C27_collision" class="no_collision" size="0.001379601657390594 0.005566182837355882 0.003061448689550161" density="507.157357703" pos="-2.275957200481571e-17 -5.689893001203927e-18 0" quat="0 0.7071067811865475 0 0.7071067811865476"/>
    
                                                            </body>
                                                              <geom name="vertebra_C26_collision" class="no_collision" size="0.001379605033434927 0.005367331657907926 0.003061428898945451" density="507.157357703" pos="0 0 0" quat="0 0.7071067811865475 0 0.7071067811865476"/>
    
                                                            </body>
                                                              <joint name="vertebra_C25_bend" class="caudal_bend" pos="0.003596235066652297 0 -8.31235487048931e-11" axis="-2.311404765380703e-08 0 -0.9999999999999998" range="-0.2617993877991494 0.2617993877991494"/>
                                                              <geom name="vertebra_C25_collision" class="no_collision" size="0.001379601657390594 0.005168589268578216 0.003478922415524721" density="507.157357703" pos="2.275957200481571e-17 5.689893001203927e-18 0" quat="0 0.7071067811865475 0 0.7071067811865476"/>
    
                                                            </body>
                                                              <geom name="vertebra_C24_collision" class="no_collision" size="0.00137960200663656 0.004969772635377012 0.003478918690234423" density="507.157357703" pos="0 5.689893001203927e-18 0" quat="0 0.7071067811865475 0 0.7071067811865476"/>
    
                                                            </body>
                                                              <joint name="vertebra_C23_extend" class="caudal_extend" pos="0.003596219234168395 0 -9.855522597059318e-10" axis="0 1 0" range="-0.2617993877991494 0.2617993877991494"/>
                                                              <geom name="vertebra_C23_collision" class="no_collision" size="0.001379598979838192 0.004770975443534553 0.00374077633023262" density="507.157357703" pos="0 0 0" quat="0 0.7071067811865475 0 0.7071067811865476"/>
    
                                                            </body>
                                                              <geom name="vertebra_C22_collision" class="no_collision" size="0.0013796032872051 0.004572178106172942 0.003740778425708413" density="507.157357703" pos="2.275957200481571e-17 0 0" quat="0 0.7071067811865475 0 0.7071067811865476"/>
    
                                                            </body>
                                                              <joint name="vertebra_C21_bend" class="caudal_bend" pos="0.003863156863235094 0 6.925039212804248e-05" axis="0.01792297618959377 0 -0.9998393705613454" range="-0.2617993877991494 0.2617993877991494"/>
                                                              <geom name="vertebra_C21_collision" class="no_collision" size="0.00153051526285708 0.004972128779627383 0.003853817004710436" density="507.157357703" pos="-2.275957200481571e-17 0 0" quat="0 0.7071067811865475 0 0.7071067811865476"/>
                                                            </body>
                                                              <geom name="vertebra_C20_collision" class="nonself_collision_primitive_paw" size="0.001498286379501224 0.005176536360522732 0.003596158232539892" density="507.157357703" pos="0 2.844946500601963e-18 0" quat="0 0.7071067811865475 0 0.7071067811865476"/>
                                                            </body>
                                                            <joint name="vertebra_C19_extend" class="caudal_extend" pos="0.00427856529131528 0 5.656174381406233e-10" axis="-0 1 0" range="-0.2617993877991494 0.2617993877991494"/>
                                                            <geom name="vertebra_C19_collision" class="no_collision" size="0.00163395400159061 0.005171378143131733 0.003596235066652298" density="507.157357703" pos="0 0 0" quat="0 0.7071067811865475 0 0.7071067811865476"/>
                                                          </body>
                                                          <geom name="vertebra_C18_collision" class="no_collision" size="0.001633956097066402 0.004912774951662868 0.003596230177208781" density="507.157357703" pos="-4.551914400963142e-17 3.556183125752454e-19 0" quat="0 0.7071067811865475 0 0.7071067811865476"/>
                                                        </body>
                                                        <joint name="vertebra_C17_bend" class="caudal_bend" pos="0.004279410240846748 0 1.102258187892252e-05" axis="0.002575715973669538 0 -0.9999966828381097" range="-0.2617993877991494 0.2617993877991494"/>
                                                        <geom name="vertebra_C17_collision" class="no_collision" size="0.001633955631405115 0.004654210468288511 0.00359621923416853" density="507.157357703" pos="4.551914400963142e-17 3.556183125752454e-19 0" quat="0 0.7071067811865475 0 0.7071067811865476"/>
                                                      </body>
                                                      <geom name="vertebra_C16_collision" class="no_collision" size="0.00187811441719532 0.004395640251459554 0.003866892773658037" density="507.157357703" pos="4.551914400963142e-17 0 0" quat="0 0.7071067811865475 0 0.7071067811865476"/>
                                                    </body>
                                                    <joint name="vertebra_C15_extend" class="caudal_extend" pos="0.003932832330984124 0 0.0001900251043645143" axis="-0 0.9999999999999999 0" range="-0.2617993877991494 0.2617993877991494"/>
                                                    <geom name="vertebra_C15_collision" class="no_collision" size="0.001845342689193785 0.004137067589908838 0.003863777499645948" density="507.157357703" pos="0 -2.844946500601963e-18 0" quat="-3.048411496515643e-15 0.6991848455046811 3.117107305228081e-15 0.7149409428873096"/>
                                                  </body>
                                                  <geom name="vertebra_C14_collision" class="no_collision" size="0.00184506073128432 0.003878506540786475 0.003863667836412787" density="507.157357703" pos="-4.551914400963142e-17 -4.267419750902945e-18 0" quat="0 0.6866112770928985 0 0.7270247273434782"/>
                                                </body>
                                                <joint name="vertebra_C13_bend" class="caudal_bend" pos="0.003512235031584721 0 0.001320088852626807" axis="0.3518244833508478 0 -0.9360659874789323" range="-0.2617993877991494 0.2617993877991494"/>
                                                <geom name="vertebra_C13_collision" class="no_collision" size="0.002090706257149577 0.003959977824706584 0.004278565291315317" density="507.157357703" pos="-1.137978600240785e-17 0 1.778091562876227e-19" quat="1.892164903646171e-16 0.6293932092262298 -2.336181429597261e-16 0.7770869888113604"/>
                                              </body>
                                              <geom name="vertebra_C12_collision" class="no_collision" size="0.002433547750115395 0.004146181046962738 0.004279083106666803" density="507.157357703" pos="0 0 0" quat="1.235560731911126e-17 0.5080793265726891 -7.288463628123299e-18 0.8613102796956755"/>
                                            </body>
                                            <joint name="vertebra_C11_extend" class="caudal_extend" pos="0.002737042072842745 0 0.002222417124567619" axis="-0 0.9999999999999998 0" range="-0.2617993877991494 0.2617993877991494"/>
                                            <geom name="vertebra_C11_collision" class="no_collision" size="0.002499659545719624 0.003896944806911051 0.0042794244363904" density="507.157357703" pos="-2.275957200481571e-17 0 0" quat="8.0408085539503e-17 0.4349444185915732 -3.883920751947562e-17 0.9004573020060631"/>
                                          </body>
                                          <geom name="vertebra_C10_collision" class="no_collision" size="0.003421195782721043 0.005196776997763664 0.003937873989343643" density="507.157357703" pos="0 0 -1.422473250300982e-18" quat="6.606927199194023e-17 0.404822478038031 -2.925028864881283e-17 0.914395298147988"/>
                                        </body>
                                        <joint name="vertebra_C9_bend" class="caudal_bend" pos="0.002886456803488155 0 0.003445433845742364" axis="0.7665487416508834 0 -0.6421861308635113" range="-0.2617993877991494 0.2617993877991494"/>
                                        <geom name="vertebra_C9_collision" class="nonself_collision_primitive_paw" size="0.003130586817860603 0.004494897730182856 0.003937420435249805" density="507.157357703" pos="0 0 -2.844946500601963e-18" quat="0.9339363308955284 -2.188685129702187e-17 0.3574394072194587 5.718710691193161e-17"/>
                                      </body>
                                      <geom name="vertebra_C8_collision" class="no_collision" size="0.003015818307176232 0.003957028646254912 0.003936874680221081" density="507.157357703" pos="0 0 -2.844946500601963e-18" quat="0.9557562961254608 -1.801208397451436e-17 0.2941596546376485 5.852319444074877e-17"/>
                                    </body>
                                    <joint name="vertebra_C7_extend" class="caudal_extend" pos="0.00269018377049155 0 0.004721793147078994" axis="-0 0.9999999999999998 0" range="-0.2617993877991494 0.2617993877991494"/>
                                    <geom name="vertebra_C7_collision" class="no_collision" size="0.003256943542510271 0.004638898652046919 0.003752123331651092" density="507.157357703" pos="0 0 0" quat="-0.9587181623873691 -0.02864387142163538 -0.2629262253293439 0.1044452668751926"/>
                                  </body>
                                  <joint name="vertebra_C6_extend" class="caudal_extend" pos="0.002103353485914151 0 0.00330511125979672" axis="-0 0.9999999999999998 0" range="-0.2617993877991494 0.2617993877991494"/>
                                  <joint name="vertebra_C6_bend" class="caudal_bend" pos="0.002103353485914151 0 0.00330511125979672" axis="0.8436498258045544 0 -0.5368938176398985" range="-0.2617993877991494 0.2617993877991494"/>
                                  <geom name="vertebra_C6_collision" class="no_collision" size="0.003849131055176258 0.004441792552825063 0.003917634021490812" density="507.157357703" pos="0 0 -5.689893001203927e-18" quat="-0.9684724633255426 -0.0201653665451908 -0.2338356379719502 0.08351850206094803"/>
                                </body>
                                <joint name="vertebra_C5_extend" class="caudal_extend" pos="0.002012248229580733 0 0.00289506377246373" axis="-0 0.9999999999999998 0" range="-0.2617993877991494 0.2617993877991494"/>
                                <joint name="vertebra_C5_bend" class="caudal_bend" pos="0.002012248229580733 0 0.00289506377246373" axis="0.8211323953906199 0 -0.5707377587299287" range="-0.2617993877991494 0.2617993877991494"/>
                                <geom name="vertebra_C5_collision" class="no_collision" size="0.004545329604297876 0.003776637255214155 0.003525696694850922" density="507.157357703" pos="0 0 0" quat="0.959555122982002 -1.723817788817547e-17 0.2815208091047534 5.875580549826768e-17"/>
                              </body>
                              <joint name="vertebra_C4_extend" class="caudal_extend" pos="0.002536050295425576 0 0.003423518576346546" axis="-0 0.9999999999999996 0" range="-0.2617993877991494 0.2617993877991494"/>
                              <joint name="vertebra_C4_bend" class="caudal_bend" pos="0.002536050295425576 0 0.003423518576346546" axis="0.8035447758282259 0 -0.595244313907462" range="-0.2617993877991494 0.2617993877991494"/>
                              <geom name="vertebra_C4_collision" class="no_collision" size="0.006652826443314552 0.003851699293591082 0.004260519985109568" density="507.157357703" pos="0 0 -5.689893001203927e-18" quat="0.6698964656770412 0.2263597253784533 0.2263597253784533 0.6698964656770412"/>
                            </body>
                            <joint name="vertebra_C3_extend" class="caudal_extend" pos="0.002814632916334075 0 0.003504352837554861" axis="-0 0.9999999999999998 0" range="-0.2617993877991494 0.2617993877991494"/>
                            <joint name="vertebra_C3_bend" class="caudal_bend" pos="0.002814632916334075 0 0.003504352837554861" axis="0.7796571863505312 0 -0.6262065727633115" range="-0.2617993877991494 0.2617993877991494"/>
                            <geom name="vertebra_C3_collision" class="no_collision" size="0.007895978167653084 0.00409743981435895 0.00449473550543189" density="507.157357703" pos="0 0 5.689893001203927e-18" quat="0.658413368499565 0.2578601097127201 0.2578601097127201 0.658413368499565"/>
                          </body>
                          <joint name="vertebra_C2_extend" class="caudal_extend" pos="0.00355852682138871 0 0.003879200456107687" axis="-0 1 0" range="-0.2617993877991494 0.2617993877991494"/>
                          <joint name="vertebra_C2_bend" class="caudal_bend" pos="0.00355852682138871 0 0.003879200456107687" axis="0.7369087259505994 0 -0.6759922555901543" range="-0.2617993877991494 0.2617993877991494"/>
                          <geom name="vertebra_C2_collision" class="no_collision" size="0.008360366337001324 0.003506151144392788 0.005264153238385916" density="507.157357703" pos="0 0 0" quat="0.6165945006583455 0.3461375763448482 0.3461375763448482 0.6165945006583455"/>
                        </body>
                        <joint name="vertebra_C1_extend" class="caudal_extend" pos="0.004342320538000662 0 0.003267517649237096" axis="0 1 0" range="-0.2617993877991494 0.2617993877991494"/>
                        <joint name="vertebra_C1_bend" class="caudal_bend" pos="0.004342320538000662 0 0.003267517649237096" axis="0.6012684687925202 0 -0.7990470752314273" range="-0.2617993877991494 0.2617993877991494"/>
                        <geom name="vertebra_C1_collision" class="nonself_collision_primitive_paw" size="0.01096499338746071 0.002370424568653107 0.005434373859316111" density="507.157357703" pos="0 -2.778268066994105e-21 0" quat="0.5772408551843025 0.3506607415056362 0.3240276763775721 0.662447057819841"/>
                      </body>
                    </body>
                  </body>
                  <joint name="vertebra_5_bend" class="lumbar_bend" axis="0 0 1"/>
                </body>
                <joint name="vertebra_4_extend" class="lumbar_extend" axis="0 1 0"/>
              </body>
              <joint name="vertebra_3_twist" class="lumbar_twist" axis="1 0 0"/>
            </body>
            <joint name="vertebra_2_bend" class="lumbar_bend" axis="0 0 1"/>
          </body>
          <joint name="vertebra_1_extend" class="lumbar_extend" axis="0 1 0"/>
        </body>
        <body name="vertebra_cervical_5" pos="0.02770906497757163 1.182614387058484e-05 -0.001000314910384547">
          <geom name="vertebra_cervical_5_collision" class="no_collision" type="sphere" size="0.008999999999999999" density="300.0"/>
          <body name="vertebra_cervical_4" pos="0.002409040600051545 -1.201496970707005e-05 0.0008095769938857078">
            <geom name="vertebra_cervical_4_collision" class="no_collision" type="sphere" size="0.008399999999999999" density="300.0"/>
            <body name="vertebra_cervical_3" pos="0.002150279591154259 1.208154055769177e-10 0.0009415267844258756">
              <geom name="vertebra_cervical_3_collision" class="no_collision" type="sphere" size="0.007799999999999999" density="300.0"/>
              <body name="vertebra_cervical_2" pos="0.001899960058888792 1.283979720589725e-10 0.0008747620831573993">
                <geom name="vertebra_cervical_2_collision" class="no_collision" type="sphere" size="0.007199999999999998" density="300.0"/>
                <body name="vertebra_cervical_1" pos="0.001777511633561411 4.522127641084884e-10 0.0009350735272135867">
                  <geom name="vertebra_cervical_1_collision" class="no_collision" type="sphere" size="0.006599999999999998" density="300.0"/>
                  <body name="vertebra_axis" pos="0.001882316665146777 -1.7566504879529e-06 0.001705860606049519">
                    <geom name="vertebra_axis_collision" class="no_collision" type="sphere" size="0.005999999999999998" density="300.0"/>
                    <body name="vertebra_atlant" pos="0.002452182159178586 1.756985238485304e-06 0.001369554727844564">
                      <geom name="vertebra_atlant_collision" class="no_collision" type="sphere" size="0.005399999999999999" density="300.0"/>
                      <joint name="vertebra_atlant_extend" class="cervical_extend" pos="2.740582919998361e-05 -4.955377833772316e-08 -0.0002115292895827232" axis="0 1 0"/>
                      <body name="skull" pos="0.02595506911814188 4.202354324468666e-09 0.001770509875790047">
                        <geom name="skull_0_collision" class="no_collision" type="ellipsoid" size="0.01209522800796732 0.01669565217391304 0.01" density="703.10773841" pos="-0.0090590434832666 0 0.00082" euler="0 0.1745329251994329 0"/>
                        <geom name="skull_0b_collision" class="no_collision" type="ellipsoid" size="0.01209522800796732 0.01669565217391304 0.01" density="1.40621547682" pos="-0.0090590434832666 0 0.00328" euler="0 0.1745329251994329 0"/>
                        <geom name="skull_F_collision" class="nonself_collision_primitive_paw" type="ellipsoid" size="0.007180949102589378 0.008904347826086957 0.02" density="703.10773841" pos="0.01449446957322656 0 -0.00082" euler="0 1.919862177193763 0"/>
                        <geom name="skull_Fb_collision" class="no_collision" type="ellipsoid" size="0.007180949102589378 0.008904347826086957 0.02" density="1.40621547682" pos="0.01449446957322656 0 0.00164" euler="0 1.919862177193763 0"/>
                        <geom name="skull_L_collision" class="no_collision" type="ellipsoid" size="0.007180949102589378 0.01335652173913044 0.014" density="703.10773841" pos="0.005435426089959959 0.004563478260869566 -0.00082" euler="0 1.919862177193763 0"/>
                        <geom name="eye_L_collision" class="no_collision" type="sphere" group="1" size="0.004 0.004 0.004" rgba="0 0 0 1" pos="0.001104761400398366 0.0128 0.0025"/>
                        <geom name="skull_R_collision" class="no_collision" type="ellipsoid" size="0.007180949102589378 0.01335652173913044 0.014" density="703.10773841" pos="0.005435426089959959 -0.004563478260869566 -0.00082" euler="0 1.919862177193763 0"/>
                        <geom name="eye_R_collision" class="no_collision" type="sphere" group="1" size="0.004 0.004 0.004" rgba="0 0 0 1" pos="0.001104761400398366 -0.0128 0.0025"/>
                        <geom name="skull_P0_collision" class="no_collision" type="box" size="0.006628568402390195 0.006233043478260871 0.0016" density="703.10773841" pos="0.00181180869665332 0 -0.00574"/>
                        <geom name="skull_P1_collision" class="no_collision" type="box" size="0.004419045601593462 0.00400695652173913 0.0012" density="703.10773841" pos="0.00634133043828662 0 -0.00574"/>
                        <geom name="skull_P2_collision" class="no_collision" type="box" size="0.001104761400398366 0.003339130434782609 0.0008" density="703.10773841" pos="0.00860609130910327 0 -0.00574"/>
                        <geom name="skull_T0_collision" class="no_collision" type="ellipsoid" size="0.00552380700199183 0.006678260869565218 0.004" density="703.10773841" pos="0.02989484349477978 0 -0.00656" euler="0 0.5235987755982988 0"/>
                        <geom name="skull_T1_collision" class="no_collision" type="ellipsoid" group="1" size="0.002209522800796731 0.001669565217391304 0.007000000000000001" rgba="1 1 1 1" density="703.10773841" pos="0.02808303479812645 0.000912695652173913 -0.0123" euler="0 0.5235987755982988 0"/>
                        <geom name="skull_T2_collision" class="no_collision" type="ellipsoid" group="1" size="0.002209522800796731 0.001669565217391304 0.007000000000000001" rgba="1 1 1 1" density="703.10773841" pos="0.02808303479812645 -0.000912695652173913 -0.0123" euler="0 0.5235987755982988 0"/>
                        <joint name="atlas" class="atlas" pos="-0.02843583549004804 0 0"/>
                        <site name="head" class="sensor" type="box" size="0.002 0.002 0.002"/>
                        <camera name="egocentric" fovy="80.0" pos="0.01 0 0.005" euler="0 -1.570796326794897 -1.570796326794897"/>
                        <body name="jaw" pos="0.0004529521741633299 -1.588797783766933e-08 -0.0164" euler="0 0.2617993877991494 0">
                          <geom name="jaw_back_collision" class="no_collision" type="ellipsoid" size="0.01215237540438202 0.01335652173913044 0.007000000000000001" density="314.057274977" pos="-0.01087085217991992 0 0.00205" euler="0 0.9599310885968813 0"/>
                          <geom name="jaw_F_collision" class="nonself_collision_primitive_paw" type="ellipsoid" size="0.003314284201195097 0.006678260869565218 0.012" density="314.057274977" pos="0.002717713044979979 0 -0.00492" euler="0 1.832595714594046 0"/>
                          <geom name="jaw_L_collision" class="no_collision" type="ellipsoid" size="0.00994285260358529 0.003895652173913044 0.016" density="314.057274977" pos="-0.005435426089959959 0.008214260869565216 0.00082" euler="-0.6981317007977318 2.181661564992912 0.5235987755982988"/>
                          <geom name="jaw_R_collision" class="no_collision" type="ellipsoid" size="0.00994285260358529 0.003895652173913044 0.016" density="314.057274977" pos="-0.005435426089959959 -0.008214260869565216 0.00082" euler="0.6981317007977318 2.181661564992912 -0.5235987755982988"/>
                          <geom name="jaw_T0_collision" class="no_collision" type="ellipsoid" size="0.003314284201195097 0.003339130434782609 0.006" density="314.057274977" pos="0.01268266087657324 0 -0.00574" euler="0 1.221730476396031 0"/>
                          <geom name="jaw_T1_collision" class="no_collision" type="ellipsoid" group="1" size="0.002209522800796731 0.001335652173913044 0.007000000000000001" rgba="1 1 1 1" density="314.057274977" pos="0.01721218261820654 0.000912695652173913 -0.0041" euler="0 1.134464013796314 0"/>
                          <geom name="jaw_T2_collision" class="no_collision" type="ellipsoid" group="1" size="0.002209522800796731 0.001335652173913044 0.007000000000000001" rgba="1 1 1 1" density="314.057274977" pos="0.01721218261820654 -0.000912695652173913 -0.0041" euler="0 1.134464013796314 0"/>
                          <geom name="jaw_P0_collision" class="no_collision" type="box" size="0.006628568402390195 0.006233043478260871 0.0016" density="314.057274977" pos="-0.002717713044979979 0 0.00082" euler="0 0.9599310885968813 0"/>
                          <geom name="jaw_P1_collision" class="no_collision" type="box" size="0.004419045601593462 0.004897391304347827 0.001" density="314.057274977" pos="0 0 -0.0009840000000000001" euler="0 0.5235987755982988 0"/>
                          <geom name="jaw_P2_collision" class="no_collision" type="box" size="0.004419045601593462 0.00400695652173913 0.001" density="314.057274977" pos="0.002717713044979979 0 -0.002296" euler="0 0.4363323129985824 0"/>
                          <geom name="jaw_P3_collision" class="no_collision" type="box" size="0.003314284201195097 0.002893913043478261 0.0006000000000000001" density="314.057274977" pos="0.00471070261129863 0 -0.00287" euler="0 0.2617993877991494 0"/>
                          <joint name="mandible" class="mandible" pos="-0.0185 0 0.004" axis="0 1 0"/>
                        </body>
                      </body>
                    </body>
                    <joint name="vertebra_axis_twist" class="cervical_twist" pos="9.943926722569324e-05 7.332304159315717e-08 -0.0002676240089982131" axis="0.7409845944832573 -0.0006915153935393208 0.6715216694529994"/>
                  </body>
                  <joint name="vertebra_cervical_1_bend" class="cervical_bend" pos="2.74698396710647e-05 -2.217570324196948e-11 -0.0002637692890460073" axis="-0.4655674978646318 0 0.885012375581277"/>
                </body>
                <joint name="vertebra_cervical_2_extend" class="cervical_extend" pos="1.295156098152258e-05 -5.795372986069688e-12 -0.0002538748472657769" axis="0 1 0"/>
              </body>
              <joint name="vertebra_cervical_3_twist" class="cervical_twist" pos="8.197570870224901e-06 -4.86590177453699e-12 -0.0002544294736271219" axis="0.9160353567291684 5.146827584715309e-08 0.4010975258239107"/>
            </body>
            <joint name="vertebra_cervical_4_bend" class="cervical_bend" pos="-1.537595270261077e-05 4.797260713088921e-07 -0.0002727908789887391" axis="-0.3185475796000196 0 0.9478950836057671"/>
          </body>
          <joint name="vertebra_cervical_5_extend" class="cervical_extend" pos="-0.0001934586467415268 -3.998580249810072e-07 -0.0002296866127457893" axis="0 1 0"/>
        </body>
        <body name="scapula_L" pos="0.00656 0.00164 0.01148">
          <joint name="scapula_L_supinate" class="scapula_supinate" pos="0 -0.005000000000000001 0" axis="-0 -0 1"/>
          <joint name="scapula_L_abduct" class="scapula_abduct" pos="0 -0.005000000000000001 -0.01" axis="1 -0 -0"/>
          <joint name="scapula_L_extend" class="scapula_extend" pos="0 0 0" axis="0.3 1 0"/>
          <site name="shoulder_L" size="0.002" pos="0.0287 0.00984 -0.02542"/>
          <body name="upper_arm_L" pos="0.0287 0.00984 -0.02542">
            <joint name="shoulder_L" class="shoulder" axis="0 1 0"/>
            <joint name="shoulder_sup_L" class="shoulder_sup" axis="0 0 -1"/>
            <site name="elbow_L" type="cylinder" size="0.0006000000000000001 0.004" pos="-0.01593120836133218 0.01035528543486592 -0.02230369170586505" zaxis="0 1 0.2"/>
            <body name="lower_arm_L" pos="-0.01593120836133218 0.01035528543486592 -0.02230369170586505">
              <joint name="elbow_L" class="elbow" axis="0 1 0.2"/>
              <site name="wrist_L" type="cylinder" size="0.0008 0.0034" pos="0.02160265376479308 0.01260154802946263 -0.01980243261772699" zaxis="0 1 0"/>
              <body name="hand_L" pos="0.02160265376479308 0.01260154802946263 -0.01980243261772699">
                <joint name="wrist_L" class="wrist" axis="0.6 -1 0"/>
                <geom name="hand_L_collision" class="nonself_collision_primitive_paw" type="ellipsoid" size="0.006470191588681792 0.003697252336389595 0.002218351401833757" density="2531.78122831" pos="0.001515873457919734 0.0007579367289598669 -0.004547620373759201" euler="-0.6981317007977318 0.8726646259971648 0.7853981633974483"/>
                <site name="finger_L" type="cylinder" size="0.0006000000000000001 0.005000000000000001" pos="0.003031746915839468 0.001515873457919734 -0.008337304018558537" zaxis="-0.2 1 0"/>
                <body name="finger_L" pos="0.003031746915839468 0.001515873457919734 -0.008337304018558537">
                  <joint name="finger_L" class="finger" axis="-0.5 1 0"/>
                  <geom name="finger_L0_collision" class="nonself_collision_primitive_paw" size="0.001848626168194797 0.003235095794340896" pos="0.004926588738239136 -0.0007579367289598669 0" euler="1.570796326794897 -1.308996938995747 0"/>
                  <geom name="finger_L1_collision" class="nonself_collision_primitive_paw" size="0.001848626168194797 0.003697252336389595" pos="0.004547620373759201 0.001894841822399667 0" euler="1.570796326794897 -1.099557428756428 0"/>
                  <geom name="finger_L2_collision" class="nonself_collision_primitive_paw" size="0.001848626168194797 0.003235095794340896" pos="0.002652778551359534 0.003789683644799335 0" euler="1.570796326794897 -0.9599310885968813 0"/>
                  <site name="palm_L" class="sensor" type="box" size="0.004 0.004 0.002" pos="0.00492 0.00246 -0.00164" euler="0 0 0.4886921905584123"/>
                </body>
              </body>
              <geom name="radius_L_collision" class="nonself_collision_primitive_paw" size="0.003732165792697991 0.01591658941003555" pos="0.01150545467526729 0.006850732667129763 -0.01222632491350886" quat="0.02376493230846292 0.7917721441518218 0.4232293467931716 0.4397829234413568"/>
              <geom name="ulna_L_collision" class="nonself_collision_primitive_paw" size="0.004390783285527048 0.01317234985658114" pos="0.006749764363547758 0.004992418652633264 -0.009489848452311813" quat="0.01282244452041863 0.7446249872782607 0.4776065607195328 0.4661128472752391"/>
            </body>
            <geom name="humerus_L_collision" class="nonself_collision_primitive_paw" size="0.007771321151869356 0.01554264230373871" pos="-0.007743344450064287 0.005787978890072665 -0.01198335273722202" quat="0.472560999180163 0.3450082805420177 0.0007016050154913519 0.8109592444517103"/>
          </body>
          <geom name="scapula_L_collision" class="no_collision" type="ellipsoid" size="0.005005370825529099 0.01463182792067528 0.02431104406714439" density="513.564612303" pos="0.01757062251063465 0.008636916680112587 -0.01522952249267691" quat="0.1844194062696375 0.7692222855376651 0.4740322845517004 0.3867556738123709"/>
        </body>
        <body name="scapula_R" pos="0.00656 -0.00164 0.01148">
          <joint name="scapula_R_supinate" class="scapula_supinate" pos="0 0.005000000000000001 0" axis="0 0 -1"/>
          <joint name="scapula_R_abduct" class="scapula_abduct" pos="0 0.005000000000000001 -0.01" axis="-1 0 0"/>
          <joint name="scapula_R_extend" class="scapula_extend" pos="0 0 0" axis="-0.3 1 0"/>
          <site name="shoulder_R" size="0.002" pos="0.0287 -0.00984 -0.02542"/>
          <body name="upper_arm_R" pos="0.0287 -0.00984 -0.02542">
            <joint name="shoulder_R" class="shoulder" axis="0 1 0"/>
            <joint name="shoulder_sup_R" class="shoulder_sup" axis="-0 -0 1"/>
            <site name="elbow_R" type="cylinder" size="0.0006000000000000001 0.004" pos="-0.01593120836133218 -0.01035528543486592 -0.02230369170586505" zaxis="0 1 -0.2"/>
            <body name="lower_arm_R" pos="-0.01593120836133218 -0.01035528543486592 -0.02230369170586505">
              <joint name="elbow_R" class="elbow" axis="0 1 -0.2"/>
              <site name="wrist_R" type="cylinder" size="0.0008 0.0034" pos="0.02160265376479308 -0.01260154802946263 -0.01980243261772699" zaxis="0 1 0"/>
              <body name="hand_R" pos="0.02160265376479308 -0.01260154802946263 -0.01980243261772699">
                <joint name="wrist_R" class="wrist" axis="-0.6 -1 0"/>
                <geom name="hand_R_collision" class="nonself_collision_primitive_paw" type="ellipsoid" size="0.006470191588681792 0.003697252336389595 0.002218351401833757" density="2531.78122831" pos="0.001515873457919734 -0.0007579367289598669 -0.004547620373759201" euler="0.6981317007977318 0.8726646259971648 -0.7853981633974483"/>
                <site name="finger_R" type="cylinder" size="0.0006000000000000001 0.005000000000000001" pos="0.003031746915839468 -0.001515873457919734 -0.008337304018558537" zaxis="0.2 1 0"/>
                <body name="finger_R" pos="0.003031746915839468 -0.001515873457919734 -0.008337304018558537">
                  <joint name="finger_R" class="finger" axis="0.5 1 0"/>
                  <geom name="finger_R0_collision" class="nonself_collision_primitive_paw" size="0.001848626168194797 0.003235095794340896" pos="0.004926588738239136 0.0007579367289598669 0" euler="1.570796326794897 1.308996938995747 0"/>
                  <geom name="finger_R1_collision" class="nonself_collision_primitive_paw" size="0.001848626168194797 0.003697252336389595" pos="0.004547620373759201 -0.001894841822399667 0" euler="1.570796326794897 1.099557428756428 0"/>
                  <geom name="finger_R2_collision" class="nonself_collision_primitive_paw" size="0.001848626168194797 0.003235095794340896" pos="0.002652778551359534 -0.003789683644799335 0" euler="1.570796326794897 0.9599310885968813 0"/>
                  <site name="palm_R" class="sensor" type="box" size="0.004 0.004 0.002" pos="0.00492 -0.00246 -0.00164" euler="0 0 -0.4886921905584123"/>
                </body>
              </body>
              <geom name="radius_R_collision" class="nonself_collision_primitive_paw" size="0.003732165792697991 0.01591658941003555" pos="0.01150546139578159 -0.0068511746740596 -0.01222632995360402" quat="0.4397828585901176 0.423230473256099 0.7917715587074765 0.02376557635859348"/>
              <geom name="ulna_R_collision" class="nonself_collision_primitive_paw" size="0.004390783285527048 0.01317234985658114" pos="0.006749766930753688 -0.004992858736000205 -0.009489848507155575" quat="0.4661127828257156 0.4776067795325061 0.7446248854693838 0.01282254930824632"/>
            </body>
            <geom name="humerus_R_collision" class="nonself_collision_primitive_paw" size="0.007771321151869356 0.01554264230373871" pos="-0.007743341889514446 -0.005788347560550173 -0.01198335067124012" quat="0.8109593935310486 0.0007013948082913995 0.3450082795040448 0.4725607444157158"/>
          </body>
          <geom name="scapula_R_collision" class="no_collision" type="ellipsoid" size="0.005005370266735553 0.01463183127343655 0.02431103959679604" density="513.564646393" pos="0.01757062018850453 -0.008637295267367218 -0.01522952062810994" quat="0.3867556972129688 0.4740321312040688 0.7692223496423682 0.1844194839763772"/>
        </body>
      </body>
    </worldbody>
  <!-- 
    <contact>
      <exclude name="pelvis:vertebra_C2" body1="pelvis" body2="vertebra_C2"/>
      <exclude name="pelvis:vertebra_C3" body1="pelvis" body2="vertebra_C3"/>
      <exclude name="pelvis:vertebra_C4" body1="pelvis" body2="vertebra_C4"/>
      <exclude name="vertebra_C1:vertebra_C3" body1="vertebra_C1" body2="vertebra_C3"/>
      <exclude name="vertebra_C1:vertebra_C4" body1="vertebra_C1" body2="vertebra_C4"/>
      <exclude name="vertebra_C2:vertebra_C4" body1="vertebra_C2" body2="vertebra_C4"/>
      <exclude name="vertebra_C3:vertebra_C5" body1="vertebra_C3" body2="vertebra_C5"/>
      <exclude name="vertebra_C4:vertebra_C6" body1="vertebra_C4" body2="vertebra_C6"/>
      <exclude name="vertebra_C5:vertebra_C7" body1="vertebra_C5" body2="vertebra_C7"/>
      <exclude name="vertebra_axis:skull" body1="vertebra_axis" body2="skull"/>
      <exclude name="pelvis:vertebra_C5" body1="pelvis" body2="vertebra_C5"/>
      <exclude name="pelvis:vertebra_C6" body1="pelvis" body2="vertebra_C6"/>
      <exclude name="vertebra_C2:vertebra_C5" body1="vertebra_C2" body2="vertebra_C5"/>
      <exclude name="vertebra_C3:vertebra_C6" body1="vertebra_C3" body2="vertebra_C6"/>
      <exclude name="vertebra_C4:vertebra_C7" body1="vertebra_C4" body2="vertebra_C7"/>
      <exclude name="upper_arm_L:upper_arm_R" body1="upper_arm_L" body2="upper_arm_R"/>
      <exclude name="upper_leg_L:vertebra_C1" body1="upper_leg_L" body2="vertebra_C1"/>
      <exclude name="upper_leg_L:vertebra_C2" body1="upper_leg_L" body2="vertebra_C2"/>
      <exclude name="upper_leg_R:vertebra_C1" body1="upper_leg_R" body2="vertebra_C1"/>
      <exclude name="upper_leg_R:vertebra_C2" body1="upper_leg_R" body2="vertebra_C2"/>
      <exclude name="vertebra_cervical_1:skull" body1="vertebra_cervical_1" body2="skull"/>
      <exclude name="vertebra_cervical_2:skull" body1="vertebra_cervical_2" body2="skull"/>
      <exclude name="upper_arm_L:torso" body1="upper_arm_L" body2="torso"/>
      <exclude name="upper_arm_R:torso" body1="upper_arm_R" body2="torso"/>
      <exclude name="lower_leg_L:pelvis" body1="lower_leg_L" body2="pelvis"/>
      <exclude name="lower_leg_R:pelvis" body1="lower_leg_R" body2="pelvis"/>
  
      <pair geom1="foot_L_collision" geom2="floor"/>
      <pair geom1="foot_R_collision" geom2="floor"/>
      <pair geom1="hand_L_collision" geom2="floor"/>
      <pair geom1="hand_R_collision" geom2="floor"/>
      <pair geom1="toe_L0_collision" geom2="floor"/>
      <pair geom1="toe_L1_collision" geom2="floor"/>
      <pair geom1="toe_L2_collision" geom2="floor"/>
      <pair geom1="toe_R0_collision" geom2="floor"/>
      <pair geom1="toe_R1_collision" geom2="floor"/>
      <pair geom1="toe_R2_collision" geom2="floor"/>
      <pair geom1="collision_torso" geom2="floor"/>
  
    </contact> -->
  
    <actuator>
      <general name="hip_L_supinate" forcerange="-0.2 0.2" joint="hip_L_supinate" dyntype="filter" biastype="affine" dynprm="0.04" gainprm="0.2443460952792061" biasprm="-0.0349065850398866 -0.4"/>
      <general name="hip_L_abduct" forcerange="-0.2 0.2" joint="hip_L_abduct" dyntype="filter" biastype="affine" dynprm="0.04" gainprm="0.3141592653589793" biasprm="0.1047197551196598 -0.4"/>
      <general name="hip_L_extend" forcerange="-0.3 0.3" joint="hip_L_extend" dyntype="filter" biastype="affine" dynprm="0.04" gainprm="0.7853981633974482" biasprm="-0.1570796326794897 -0.6"/>
      <general name="knee_L" forcerange="-0.2 0.2" joint="knee_L" dyntype="filter" biastype="affine" dynprm="0.04" gainprm="0.5515240436302081" biasprm="0.06283185307179587 -0.4"/>
      <general name="ankle_L" forcerange="-0.2 0.2" joint="ankle_L" dyntype="filter" biastype="affine" dynprm="0.04" gainprm="0.307177948351002" biasprm="0.2513274122871835 -0.4"/>
      <general name="toe_L" forcerange="-0.025 0.025" joint="toe_L" dyntype="filter" biastype="affine" dynprm="0.04" gainprm="0.02181661564992912" biasprm="0.02181661564992912 -0.05"/>
      <general name="hip_R_supinate" forcerange="-0.2 0.2" joint="hip_R_supinate" dyntype="filter" biastype="affine" dynprm="0.04" gainprm="0.2443460952792061" biasprm="-0.0349065850398866 -0.4"/>
      <general name="hip_R_abduct" forcerange="-0.2 0.2" joint="hip_R_abduct" dyntype="filter" biastype="affine" dynprm="0.04" gainprm="0.3141592653589793" biasprm="0.1047197551196598 -0.4"/>
      <general name="hip_R_extend" forcerange="-0.3 0.3" joint="hip_R_extend" dyntype="filter" biastype="affine" dynprm="0.04" gainprm="0.7853981633974482" biasprm="-0.1570796326794897 -0.6"/>
      <general name="knee_R" forcerange="-0.2 0.2" joint="knee_R" dyntype="filter" biastype="affine" dynprm="0.04" gainprm="0.5515240436302081" biasprm="0.06283185307179587 -0.4"/>
      <general name="ankle_R" forcerange="-0.2 0.2" joint="ankle_R" dyntype="filter" biastype="affine" dynprm="0.04" gainprm="0.307177948351002" biasprm="0.2513274122871835 -0.4"/>
      <general name="toe_R" forcerange="-0.025 0.025" joint="toe_R" dyntype="filter" biastype="affine" dynprm="0.04" gainprm="0.02181661564992912" biasprm="0.02181661564992912 -0.05"/>
      <general name="atlas" forcerange="-0.025 0.025" joint="atlas" dyntype="filter" biastype="affine" dynprm="0.04" gainprm="0.02181661564992912" biasprm="0.0174532925199433 -0.05"/>
      <general name="mandible" forcerange="-0.025 0.025" joint="mandible" dyntype="filter" biastype="affine" dynprm="0.04" gainprm="0.01396263401595464" biasprm="-0.000872664625997166 -0.05"/>
      <general name="scapula_L_supinate" forcerange="-0.25 0.25" joint="scapula_L_supinate" dyntype="filter" biastype="affine" dynprm="0.04" gainprm="0.04799655442984406" biasprm="0.03926990816987241 -0.5"/>
      <general name="scapula_L_abduct" forcerange="-0.25 0.25" joint="scapula_L_abduct" dyntype="filter" biastype="affine" dynprm="0.04" gainprm="0.1308996938995747" biasprm="0 -0.5"/>
      <general name="scapula_L_extend" forcerange="-0.25 0.25" joint="scapula_L_extend" dyntype="filter" biastype="affine" dynprm="0.04" gainprm="0.0174532925199433" biasprm="0 -0.5"/>
      <general name="shoulder_L" forcerange="-0.15 0.15" joint="shoulder_L" dyntype="filter" biastype="affine" dynprm="0.04" gainprm="0.3272492347489368" biasprm="-0.06544984694978737 -0.3"/>
      <general name="shoulder_sup_L" forcerange="-0.15 0.15" joint="shoulder_sup_L" dyntype="filter" biastype="affine" dynprm="0.04" gainprm="0.1780235837034216" biasprm="0.1623156204354726 -0.3"/>
      <general name="elbow_L" forcerange="-0.15 0.15" joint="elbow_L" dyntype="filter" biastype="affine" dynprm="0.04" gainprm="0.3010692959690218" biasprm="-0.0916297857297023 -0.3"/>
      <general name="wrist_L" forcerange="-0.05 0.05" joint="wrist_L" dyntype="filter" biastype="affine" dynprm="0.04" gainprm="0.1221730476396031" biasprm="0.08726646259971647 -0.1"/>
      <general name="finger_L" forcerange="-0.025 0.025" joint="finger_L" dyntype="filter" biastype="affine" dynprm="0.04" gainprm="0.03926990816987241" biasprm="0.03926990816987241 -0.05"/>
      <general name="scapula_R_supinate" forcerange="-0.25 0.25" joint="scapula_R_supinate" dyntype="filter" biastype="affine" dynprm="0.04" gainprm="0.04799655442984406" biasprm="0.03926990816987241 -0.5"/>
      <general name="scapula_R_abduct" forcerange="-0.25 0.25" joint="scapula_R_abduct" dyntype="filter" biastype="affine" dynprm="0.04" gainprm="0.1308996938995747" biasprm="0 -0.5"/>
      <general name="scapula_R_extend" forcerange="-0.25 0.25" joint="scapula_R_extend" dyntype="filter" biastype="affine" dynprm="0.04" gainprm="0.0174532925199433" biasprm="0 -0.5"/>
      <general name="shoulder_R" forcerange="-0.15 0.15" joint="shoulder_R" dyntype="filter" biastype="affine" dynprm="0.04" gainprm="0.3272492347489368" biasprm="-0.06544984694978737 -0.3"/>
      <general name="shoulder_sup_R" forcerange="-0.15 0.15" joint="shoulder_sup_R" dyntype="filter" biastype="affine" dynprm="0.04" gainprm="0.1780235837034216" biasprm="0.1623156204354726 -0.3"/>
      <general name="elbow_R" forcerange="-0.15 0.15" joint="elbow_R" dyntype="filter" biastype="affine" dynprm="0.04" gainprm="0.3010692959690218" biasprm="-0.0916297857297023 -0.3"/>
      <general name="wrist_R" forcerange="-0.05 0.05" joint="wrist_R" dyntype="filter" biastype="affine" dynprm="0.04" gainprm="0.1221730476396031" biasprm="0.08726646259971647 -0.1"/>
      <general name="finger_R" forcerange="-0.025 0.025" joint="finger_R" dyntype="filter" biastype="affine" dynprm="0.04" gainprm="0.03926990816987241" biasprm="0.03926990816987241 -0.05"/>
    </actuator>
    <sensor>
      <accelerometer name="accelerometer" site="head"/>
      <velocimeter name="velocimeter" site="head"/>
      <gyro name="gyro" site="head"/>
      <touch name="palm_L" site="palm_L"/>
      <touch name="palm_R" site="palm_R"/>
      <touch name="sole_L" site="sole_L"/>
      <touch name="sole_R" site="sole_R"/>
      <subtreelinvel name="torso" body="torso"/>
    </sensor>
    <compiler meshdir="./"/>
  </mujoco><|MERGE_RESOLUTION|>--- conflicted
+++ resolved
@@ -18,11 +18,7 @@
     </asset>
   
     <default>
-<<<<<<< HEAD
-      <joint limited="true" solreflimit="0.01 1" solimplimit="0.99 0.9999 0.001 0.5 2" armature="6e-07" damping="0.001"/>
-=======
-      <joint limited="true" solreflimit="0.01 1" solimplimit="0.1 0.95 0.001 0.1 2" armature="6e-07" damping="0.01"/>
->>>>>>> f2b0ac8b
+      <joint limited="true" solreflimit="0.01 1" solimplimit="0.1 0.95 0.001 0.1 2" armature="6e-07" damping="0.001"/>
       <geom friction="0.7 0.005 0.0001" solref="0.005 1"/>
       <site group="3" rgba="0 0 1 1"/>
       <general ctrllimited="true" ctrlrange="-1 1" forcelimited="true" gainprm="0.01"/>
@@ -48,11 +44,7 @@
         <geom contype="0" conaffinity="1" condim="3"/>
       </default>
       <default class="lumbar">
-<<<<<<< HEAD
         <joint group="3" pos="0.003 0 -0.003" armature="1e-05" damping="0.03"/>
-=======
-        <joint group="3" pos="0.003 0 -0.003" armature="1e-05" damping="0.03"  />
->>>>>>> f2b0ac8b
         <general gainprm="0.15"/>
         <default class="lumbar_extend">
           <joint stiffness="0.02" range="-0.5235987755982988 0.7853981633974483"/>
@@ -66,11 +58,7 @@
         </default>
       </default>
       <default class="cervical">
-<<<<<<< HEAD
         <joint group="3" pos="-0.02 0 -0.05" stiffness="1.0" armature="0.001" damping="1.0"/>
-=======
-        <joint group="3" pos="-0.02 0 -0.05" stiffness="1.0" armature="0.001" damping="1.0"  />
->>>>>>> f2b0ac8b
         <default class="cervical_extend">
           <joint range="-0.4072434921320102 0.6108652381980153"/>
           <general gainprm="2.5"/>
@@ -85,7 +73,6 @@
         </default>
       </default>
       <default class="atlas">
-<<<<<<< HEAD
         <joint axis="0 -1 0" stiffness="0.002" range="-0.08726646259971647 0.7853981633974483" damping="0.002"/>
         <general gainprm="0.025"/>
       </default>
@@ -95,17 +82,6 @@
       </default>
       <default class="caudal">
         <joint group="3" stiffness="1e-05" damping="0.002"/>
-=======
-        <joint axis="0 -1 0" stiffness="0.002" range="-0.08726646259971647 0.7853981633974483" damping="0.002"  />
-        <general gainprm="0.025"/>
-      </default>
-      <default class="mandible">
-        <joint stiffness="0.002" range="-0.296705972839036 0.2617993877991494" springref="-0.314159265359" damping="0.002"  />
-        <general gainprm="0.025"/>
-      </default>
-      <default class="caudal">
-        <joint group="3" stiffness="1e-05" damping="0.002"  />
->>>>>>> f2b0ac8b
         <general gainprm="0.005"/>
         <default class="caudal_extend">
           <joint range="-0.08726646259971647 0.08726646259971647"/>
@@ -115,11 +91,7 @@
         </default>
       </default>
       <default class="hip">
-<<<<<<< HEAD
         <joint armature="1e-05" damping="0.02"/>
-=======
-        <joint armature="1e-05" damping="0.02"  />
->>>>>>> f2b0ac8b
         <general gainprm="0.2"/>
         <default class="hip_supinate">
           <joint range="-0.6981317007977318 0.5235987755982988"/>
@@ -133,7 +105,6 @@
         </default>
       </default>
       <default class="knee">
-<<<<<<< HEAD
         <joint range="-1.221730476396031 1.53588974175501" damping="0.005"/>
         <general gainprm="0.2"/>
       </default>
@@ -147,21 +118,6 @@
       </default>
       <default class="scapula">
         <joint damping="0.005"/>
-=======
-        <joint range="-1.221730476396031 1.53588974175501" damping="0.005"  />
-        <general gainprm="0.2"/>
-      </default>
-      <default class="ankle">
-        <joint range="-0.1396263401595464 1.396263401595464" damping="0.003"  />
-        <general gainprm="0.2"/>
-      </default>
-      <default class="toe">
-        <joint range="0 0.8726646259971648" damping="0.001"  />
-        <general gainprm="0.025"/>
-      </default>
-      <default class="scapula">
-        <joint damping="0.005"  />
->>>>>>> f2b0ac8b
         <general gainprm="0.25"/>
         <default class="scapula_supinate">
           <joint pos="0 0.005000000000000001 0" range="-0.0174532925199433 0.1745329251994329"/>
@@ -175,7 +131,6 @@
         </default>
       </default>
       <default class="shoulder">
-<<<<<<< HEAD
         <joint range="-1.308996938995747 0.8726646259971648" damping="0.005"/>
         <general gainprm="0.15"/>
       </default>
@@ -193,25 +148,6 @@
       </default>
       <default class="finger">
         <joint range="0 1.570796326794897" damping="0.002"/>
-=======
-        <joint range="-1.308996938995747 0.8726646259971648" damping="0.005"  />
-        <general gainprm="0.15"/>
-      </default>
-      <default class="shoulder_sup">
-        <joint range="-0.05235987755982989 1.134464013796314" damping="0.005"  />
-        <general gainprm="0.15"/>
-      </default>
-      <default class="elbow">
-        <joint range="-1.308996938995747 0.6981317007977318" damping="0.003"  />
-        <general gainprm="0.15"/>
-      </default>
-      <default class="wrist">
-        <joint range="-0.3490658503988659 2.094395102393195" damping="0.002"  />
-        <general gainprm="0.05"/>
-      </default>
-      <default class="finger">
-        <joint range="0 1.570796326794897" damping="0.002"  />
->>>>>>> f2b0ac8b
         <general gainprm="0.025"/>
       </default>
       <default class="sensor">
