{
 "cells": [
  {
   "cell_type": "code",
   "execution_count": 1,
   "metadata": {},
<<<<<<< HEAD
   "outputs": [
    {
     "name": "stderr",
     "output_type": "stream",
     "text": [
      "/Users/kevinb/Desktop/salk/rodent/VNL-Brax-Imitation-Main/.brax-imitation/lib/python3.10/site-packages/flax/core/meta.py:31: DeprecationWarning: jax.experimental.maps and jax.experimental.maps.xmap are deprecated and will be removed in a future release. Use jax.experimental.shard_map or jax.vmap with the spmd_axis_name argument for expressing SPMD device-parallel computations. Please file an issue on https://github.com/google/jax/issues if neither jax.experimental.shard_map nor jax.vmap are suitable for your use case.\n",
      "  from jax.experimental import maps\n"
     ]
    }
   ],
=======
   "outputs": [],
>>>>>>> 6154db77
   "source": [
    "%load_ext autoreload\n",
    "%autoreload 2\n",
    "\n",
    "import jax\n",
    "from jax import numpy as jnp\n",
    "\n",
    "import mujoco\n",
    "from mujoco import mjx\n",
    "\n",
    "import h5py\n",
    "import pickle\n",
    "\n",
    "import mocap_preprocess as mp\n",
<<<<<<< HEAD
    "data_path = \"all_snips.p\""
=======
    "data_path = \"transform_snips.p\""
>>>>>>> 6154db77
   ]
  },
  {
   "cell_type": "code",
<<<<<<< HEAD
   "execution_count": 4,
=======
   "execution_count": 2,
>>>>>>> 6154db77
   "metadata": {},
   "outputs": [
    {
     "name": "stdout",
     "output_type": "stream",
     "text": [
      "start_step: 0\n",
      "(256, 3)\n",
      "start_step: 250\n",
<<<<<<< HEAD
      "(256, 3)\n",
      "start_step: 500\n",
      "(250, 3)\n"
     ]
    },
    {
     "name": "stderr",
     "output_type": "stream",
     "text": [
      "/Users/kevinb/Desktop/salk/rodent/VNL-Brax-Imitation-Main/mocap_preprocess.py:340: DeprecationWarning: jax.tree_map is deprecated: use jax.tree.map (jax v0.4.25 or newer) or jax.tree_util.tree_map (any JAX version).\n",
      "  data = jax.tree_map(lambda x: jp.array(x), data)\n",
      "/Users/kevinb/Desktop/salk/rodent/VNL-Brax-Imitation-Main/mocap_preprocess.py:340: DeprecationWarning: jax.tree_map is deprecated: use jax.tree.map (jax v0.4.25 or newer) or jax.tree_util.tree_map (any JAX version).\n",
      "  data = jax.tree_map(lambda x: jp.array(x), data)\n",
      "/Users/kevinb/Desktop/salk/rodent/VNL-Brax-Imitation-Main/mocap_preprocess.py:340: DeprecationWarning: jax.tree_map is deprecated: use jax.tree.map (jax v0.4.25 or newer) or jax.tree_util.tree_map (any JAX version).\n",
      "  data = jax.tree_map(lambda x: jp.array(x), data)\n"
     ]
    }
   ],
   "source": [
    "mp.start(data_path, \n",
    "         \"all_snips_250.h5\", \n",
    "         n_steps=750,\n",
    "         ref_steps=(1,2,3,4,5))"
=======
      "(250, 3)\n"
     ]
    }
   ],
   "source": [
    "mp.process(data_path, \n",
    "         \"transform_snips_250.h5\", \n",
    "         n_steps=500,\n",
    "         ref_steps=(1,2,3,4,5))\n",
    "\n",
    "# the first traj is 256 bc the last frame requires the future reference steps"
>>>>>>> 6154db77
   ]
  },
  {
   "cell_type": "markdown",
   "metadata": {},
   "source": [
    "____"
   ]
  },
  {
   "cell_type": "code",
   "execution_count": 4,
   "metadata": {},
   "outputs": [
    {
     "name": "stdout",
     "output_type": "stream",
     "text": [
      "Contents of transform_snips_250.h5:\n",
      "clip_0 (Group)\n",
      "  props (Group)\n",
      "  walkers (Group)\n",
      "    walker_0 (Group)\n",
      "      angular_velocity (Dataset): (3, 256)\n",
      "      appendages (Dataset): (15, 256)\n",
      "      body_positions (Dataset): (54, 256)\n",
      "      body_quaternions (Dataset): (72, 256)\n",
      "      center_of_mass (Dataset): (3, 256)\n",
      "      end_effectors (Dataset): (12, 256)\n",
      "      joints (Dataset): (67, 256)\n",
      "      joints_velocity (Dataset): (67, 256)\n",
      "      markers (Dataset): (0,)\n",
      "      position (Dataset): (3, 256)\n",
      "      quaternion (Dataset): (4, 256)\n",
      "      scaling (Dataset): (0,)\n",
      "      velocity (Dataset): (3, 256)\n",
      "clip_250 (Group)\n",
      "  props (Group)\n",
      "  walkers (Group)\n",
      "    walker_0 (Group)\n",
      "      angular_velocity (Dataset): (3, 250)\n",
      "      appendages (Dataset): (15, 250)\n",
      "      body_positions (Dataset): (54, 250)\n",
      "      body_quaternions (Dataset): (72, 250)\n",
      "      center_of_mass (Dataset): (3, 250)\n",
      "      end_effectors (Dataset): (12, 250)\n",
      "      joints (Dataset): (67, 250)\n",
      "      joints_velocity (Dataset): (67, 250)\n",
      "      markers (Dataset): (0,)\n",
      "      position (Dataset): (3, 250)\n",
      "      quaternion (Dataset): (4, 250)\n",
      "      scaling (Dataset): (0,)\n",
      "      velocity (Dataset): (3, 250)\n"
     ]
    }
   ],
   "source": [
    "import h5py\n",
    "# Prints the h5 file hierarchy and the dataset shapes\n",
    "def print_hierarchy(h5file, indent=\"\"):\n",
    "    for key, item in h5file.items():\n",
    "        if isinstance(item, h5py.Group):\n",
    "            print(f\"{indent}{key} (Group)\")\n",
    "            print_hierarchy(item, indent + \"  \")\n",
    "        elif isinstance(item, h5py.Dataset):\n",
    "            print(f\"{indent}{key} (Dataset): {item.shape}\")\n",
<<<<<<< HEAD
    "\n",
    "\n",
    "filename = \"12_21_1_250.h5\"\n",
=======
    "            \n",
    "filename = \"transform_snips_250.h5\"\n",
>>>>>>> 6154db77
    "with h5py.File(filename, \"r\") as f:\n",
    "    print(f\"Contents of {filename}:\")\n",
    "    print_hierarchy(f)"
   ]
  },
  {
   "cell_type": "code",
   "execution_count": 1,
   "metadata": {},
   "outputs": [],
   "source": [
    "import pickle\n",
    "p = \"/home/charles/github/VNL-Brax-Imitation/transform_snips_250_clip_0.p\"\n",
    "\n",
    "with open(p, 'rb') as f:\n",
    "      d = pickle.load(f)"
   ]
  },
  {
   "cell_type": "code",
   "execution_count": 2,
   "metadata": {},
   "outputs": [
    {
     "data": {
      "text/plain": [
       "(256, 3)"
      ]
     },
     "execution_count": 2,
     "metadata": {},
     "output_type": "execute_result"
    }
   ],
   "source": [
    "d.angular_velocity.shape"
   ]
  },
  {
   "cell_type": "code",
   "execution_count": null,
   "metadata": {},
   "outputs": [],
   "source": []
  }
 ],
 "metadata": {
  "kernelspec": {
   "display_name": "rl",
   "language": "python",
   "name": "python3"
  },
  "language_info": {
   "codemirror_mode": {
    "name": "ipython",
    "version": 3
   },
   "file_extension": ".py",
   "mimetype": "text/x-python",
   "name": "python",
   "nbconvert_exporter": "python",
   "pygments_lexer": "ipython3",
<<<<<<< HEAD
   "version": "3.11.9"
=======
   "version": "3.11.8"
>>>>>>> 6154db77
  }
 },
 "nbformat": 4,
 "nbformat_minor": 2
}<|MERGE_RESOLUTION|>--- conflicted
+++ resolved
@@ -4,20 +4,7 @@
    "cell_type": "code",
    "execution_count": 1,
    "metadata": {},
-<<<<<<< HEAD
-   "outputs": [
-    {
-     "name": "stderr",
-     "output_type": "stream",
-     "text": [
-      "/Users/kevinb/Desktop/salk/rodent/VNL-Brax-Imitation-Main/.brax-imitation/lib/python3.10/site-packages/flax/core/meta.py:31: DeprecationWarning: jax.experimental.maps and jax.experimental.maps.xmap are deprecated and will be removed in a future release. Use jax.experimental.shard_map or jax.vmap with the spmd_axis_name argument for expressing SPMD device-parallel computations. Please file an issue on https://github.com/google/jax/issues if neither jax.experimental.shard_map nor jax.vmap are suitable for your use case.\n",
-      "  from jax.experimental import maps\n"
-     ]
-    }
-   ],
-=======
    "outputs": [],
->>>>>>> 6154db77
    "source": [
     "%load_ext autoreload\n",
     "%autoreload 2\n",
@@ -32,20 +19,12 @@
     "import pickle\n",
     "\n",
     "import mocap_preprocess as mp\n",
-<<<<<<< HEAD
-    "data_path = \"all_snips.p\""
-=======
     "data_path = \"transform_snips.p\""
->>>>>>> 6154db77
    ]
   },
   {
    "cell_type": "code",
-<<<<<<< HEAD
-   "execution_count": 4,
-=======
    "execution_count": 2,
->>>>>>> 6154db77
    "metadata": {},
    "outputs": [
     {
@@ -55,31 +34,6 @@
       "start_step: 0\n",
       "(256, 3)\n",
       "start_step: 250\n",
-<<<<<<< HEAD
-      "(256, 3)\n",
-      "start_step: 500\n",
-      "(250, 3)\n"
-     ]
-    },
-    {
-     "name": "stderr",
-     "output_type": "stream",
-     "text": [
-      "/Users/kevinb/Desktop/salk/rodent/VNL-Brax-Imitation-Main/mocap_preprocess.py:340: DeprecationWarning: jax.tree_map is deprecated: use jax.tree.map (jax v0.4.25 or newer) or jax.tree_util.tree_map (any JAX version).\n",
-      "  data = jax.tree_map(lambda x: jp.array(x), data)\n",
-      "/Users/kevinb/Desktop/salk/rodent/VNL-Brax-Imitation-Main/mocap_preprocess.py:340: DeprecationWarning: jax.tree_map is deprecated: use jax.tree.map (jax v0.4.25 or newer) or jax.tree_util.tree_map (any JAX version).\n",
-      "  data = jax.tree_map(lambda x: jp.array(x), data)\n",
-      "/Users/kevinb/Desktop/salk/rodent/VNL-Brax-Imitation-Main/mocap_preprocess.py:340: DeprecationWarning: jax.tree_map is deprecated: use jax.tree.map (jax v0.4.25 or newer) or jax.tree_util.tree_map (any JAX version).\n",
-      "  data = jax.tree_map(lambda x: jp.array(x), data)\n"
-     ]
-    }
-   ],
-   "source": [
-    "mp.start(data_path, \n",
-    "         \"all_snips_250.h5\", \n",
-    "         n_steps=750,\n",
-    "         ref_steps=(1,2,3,4,5))"
-=======
       "(250, 3)\n"
      ]
     }
@@ -91,7 +45,6 @@
     "         ref_steps=(1,2,3,4,5))\n",
     "\n",
     "# the first traj is 256 bc the last frame requires the future reference steps"
->>>>>>> 6154db77
    ]
   },
   {
@@ -158,14 +111,8 @@
     "            print_hierarchy(item, indent + \"  \")\n",
     "        elif isinstance(item, h5py.Dataset):\n",
     "            print(f\"{indent}{key} (Dataset): {item.shape}\")\n",
-<<<<<<< HEAD
-    "\n",
-    "\n",
-    "filename = \"12_21_1_250.h5\"\n",
-=======
     "            \n",
     "filename = \"transform_snips_250.h5\"\n",
->>>>>>> 6154db77
     "with h5py.File(filename, \"r\") as f:\n",
     "    print(f\"Contents of {filename}:\")\n",
     "    print_hierarchy(f)"
@@ -228,11 +175,7 @@
    "name": "python",
    "nbconvert_exporter": "python",
    "pygments_lexer": "ipython3",
-<<<<<<< HEAD
-   "version": "3.11.9"
-=======
    "version": "3.11.8"
->>>>>>> 6154db77
   }
  },
  "nbformat": 4,
