--- conflicted
+++ resolved
@@ -113,11 +113,7 @@
             jnp.concatenate([z, obs], axis=-1)
         )  # should be 2 value, mean, sd, no stochstic yet
 
-<<<<<<< HEAD
-        return action, intention_mean, intention_logvar, z
-=======
-        return logits, intention_mean, intention_logvar
->>>>>>> b15b34bc
+        return logits, intention_mean, intention_logvar, z
 
 
 def make_intention_policy(
