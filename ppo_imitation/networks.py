import dataclasses
from typing import Any, Callable, Sequence, Tuple
import warnings

from brax.training import networks
from brax.training import types
from brax.training import distribution
import brax.training.agents.ppo.networks as ppo_networks
from brax.training.types import PRNGKey

import jax
import jax.numpy as jnp
from jax import random

import flax
from flax import linen as nn

ActivationFn = Callable[[jnp.ndarray], jnp.ndarray]
Initializer = Callable[..., Any]


class ImitationMLP(nn.Module):
    """MLP module."""

    layer_sizes: Sequence[int]
    activation: ActivationFn = nn.relu
    kernel_init: Initializer = jax.nn.initializers.he_uniform()
    activate_final: bool = False
    bias: bool = True
    layer_norm: bool = True

    @nn.compact
    def __call__(self, data: jnp.ndarray):
        hidden = data
        for i, hidden_size in enumerate(self.layer_sizes):
            hidden = nn.Dense(
                hidden_size,
                name=f"hidden_{i}",
                kernel_init=self.kernel_init,
                use_bias=self.bias,
            )(hidden)
            if i != len(self.layer_sizes) - 1 or self.activate_final:
                hidden = self.activation(hidden)
                if self.layer_norm:
                    hidden = nn.LayerNorm()(hidden)
        return hidden, 0.0, 0.0


class Encoder(nn.Module):
    """outputs in the form of distributions in latent space"""

    layer_sizes: Sequence[int]
    latents: int  # intention size
    activation: networks.ActivationFn = nn.relu
    kernel_init: networks.Initializer = jax.nn.initializers.lecun_uniform()
    bias: bool = True

    @nn.compact
    def __call__(self, x: jnp.ndarray):
        # For each layer in the sequence
        for i, hidden_size in enumerate(self.layer_sizes):
            x = nn.Dense(
                hidden_size,
                name=f"hidden_{i}",
                kernel_init=self.kernel_init,
                use_bias=self.bias,
            )(x)
            x = self.activation(x)
            x = nn.LayerNorm()(x)

        mean_x = nn.Dense(self.latents, name="fc2_mean")(x)
        logvar_x = nn.Dense(self.latents, name="fc2_logvar")(x)
        return mean_x, logvar_x


class Decoder(nn.Module):
    """decode with action output"""

    layer_sizes: Sequence[int]
    activation: networks.ActivationFn = nn.relu
    kernel_init: networks.Initializer = jax.nn.initializers.lecun_uniform()
    activate_final: bool = False
    bias: bool = True

    @nn.compact
    def __call__(self, x: jnp.ndarray):
        for i, hidden_size in enumerate(self.layer_sizes):
            x = nn.Dense(
                hidden_size,
                name=f"hidden_{i}",
                kernel_init=self.kernel_init,
                use_bias=self.bias,
            )(x)
            if i != len(self.layer_sizes) - 1 or self.activate_final:
                x = self.activation(x)
                x = nn.LayerNorm()(
                    x
                )  # normalizes the inputs across the features for each data sample independently.
        return x


def reparameterize(rng, mean, logvar):
    std = jnp.exp(0.5 * logvar)
    eps = random.normal(rng, logvar.shape)
    return mean + eps * std


class IntentionNetwork(nn.Module):
    """Full VAE model, encode -> decode with sampled actions"""

    encoder_layers: Sequence[int]
    decoder_layers: Sequence[int]
    latents: int = 60

    def setup(self):

        self.encoder = Encoder(layer_sizes=self.encoder_layers, latents=self.latents)
        self.decoder = Decoder(layer_sizes=self.decoder_layers)

    def __call__(self, traj, obs, key):
        """
        args:
        separate trajectory input + observation input
        """
        _, encoder_rng = jax.random.split(key, 2)

        # construct the intention network
        intention_mean, intention_logvar = self.encoder(traj)
        z = reparameterize(encoder_rng, intention_mean, intention_logvar)
        logits = self.decoder(
            jnp.concatenate([z, obs], axis=-1)
        )  # should be 2 value, mean, sd, no stochstic yet

        return logits, intention_mean, intention_logvar


def make_intention_policy(
    param_size: int,
    latent_size: int,
    obs_size: int,
    traj_size: int,  # the size of the intended trajectory
    preprocess_observations_fn: types.PreprocessObservationFn = types.identity_observation_preprocessor,
    encoder_layer_sizes: Sequence[int] = (1024, 1024),
    decoder_layer_sizes: Sequence[int] = (1024, 1024),
) -> IntentionNetwork:
    """Creates an intention policy network."""

    policy_module = IntentionNetwork(
        encoder_layers=list(encoder_layer_sizes),
        decoder_layers=list(decoder_layer_sizes) + [param_size],
        latents=latent_size,
    )

    def apply(processor_params, policy_params, traj, obs, key):
        obs = preprocess_observations_fn(obs, processor_params)
        return policy_module.apply(policy_params, traj=traj, obs=obs, key=key)

    dummy_obs = jnp.zeros((1, obs_size))
    dummy_traj = jnp.zeros((1, traj_size))
    dummy_key = jax.random.PRNGKey(0)

    return networks.FeedForwardNetwork(
        init=lambda key: policy_module.init(key, dummy_traj, dummy_obs, dummy_key),
        apply=apply,
    )


def make_mlp_policy(
    param_size: int,
    obs_size: int,
    traj_size: int,  # the size of the intended trajectory
    preprocess_observations_fn: types.PreprocessObservationFn = types.identity_observation_preprocessor,
    layer_sizes: Sequence[int] = (256,) * 2,
) -> IntentionNetwork:
    """Creates an intention policy network."""

<<<<<<< HEAD
    policy_module = ImitationMLP(layer_sizes=list(layer_sizes) + [param_size])
=======
    policy_module = ImitationMLP(layer_sizes=list(layer_sizes) + [param_size], layer_norm=True, activate_final=False)
>>>>>>> 51dd0aa6

    def apply(processor_params, policy_params, traj, obs, key):
        obs = preprocess_observations_fn(obs, processor_params)
        data = jnp.concatenate([traj, obs], axis=-1)
        return policy_module.apply(policy_params, data=data)

    dummy_obs = jnp.zeros((1, obs_size))
    dummy_traj = jnp.zeros((1, traj_size))

    return networks.FeedForwardNetwork(
        init=lambda key: policy_module.init(
            key, data=jnp.concatenate([dummy_traj, dummy_obs], axis=-1)
        ),
        apply=apply,
    )<|MERGE_RESOLUTION|>--- conflicted
+++ resolved
@@ -174,11 +174,7 @@
 ) -> IntentionNetwork:
     """Creates an intention policy network."""
 
-<<<<<<< HEAD
-    policy_module = ImitationMLP(layer_sizes=list(layer_sizes) + [param_size])
-=======
     policy_module = ImitationMLP(layer_sizes=list(layer_sizes) + [param_size], layer_norm=True, activate_final=False)
->>>>>>> 51dd0aa6
 
     def apply(processor_params, policy_params, traj, obs, key):
         obs = preprocess_observations_fn(obs, processor_params)
