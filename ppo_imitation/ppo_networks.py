--- conflicted
+++ resolved
@@ -102,11 +102,7 @@
     #     event_size=action_size
     # )
     parametric_action_distribution = distribution.NormalTanhDistribution(
-<<<<<<< HEAD
-        event_size=action_size, var_scale=1e-9 # TEMP CHANGE VAR SCALE
-=======
         event_size=action_size, var_scale=0.01
->>>>>>> b15b34bc
     )
 
     policy_network = ipn.make_intention_policy(
