"""
Custom network definitions.
This is needed because we need to route the observations 
to proper places in the network in the case of the VAE (CoMic, Hasenclever 2020)
"""

import dataclasses
from typing import Any, Callable, Sequence, Tuple
import warnings

from brax.training import networks
from brax.training import types
from brax.training.networks import MLP

from brax.training.types import PRNGKey

import jax
import jax.numpy as jnp
from jax import random

import flax
from flax import linen as nn

<<<<<<< HEAD
from ppo_imitation import intention_policy_network as ipn
=======
from ppo_imitation import networks as imitationnetworks
>>>>>>> d9d17d00
from ppo_imitation import distribution


@flax.struct.dataclass
class PPOImitationNetworks:
    policy_network: networks.FeedForwardNetwork
    value_network: networks.FeedForwardNetwork
    parametric_action_distribution: distribution.ParametricDistribution


def make_inference_fn(ppo_networks: PPOImitationNetworks):
    """Creates params and inference function for the PPO agent."""

    def make_policy(
        params: types.PolicyParams, deterministic: bool = False
    ) -> types.Policy:
        policy_network = ppo_networks.policy_network
        parametric_action_distribution = ppo_networks.parametric_action_distribution

        def policy(
            trajectories: types.Observation,
            observations: types.Observation,
            key_sample: PRNGKey,
        ) -> Tuple[types.Action, types.Extra]:
            key_sample, key_network = jax.random.split(key_sample)
            logits, _, _ = policy_network.apply(
                *params, trajectories, observations, key_network
            )
            # logits comes from policy directly, raw predictions that decoder generates (action, intention_mean, intention_logvar)

            if deterministic:
                return ppo_networks.parametric_action_distribution.mode(logits), {}

            # action sampling is happening here, according to distribution parameter logits
            raw_actions = parametric_action_distribution.sample_no_postprocessing(
                logits, key_sample
            )

            # probability of selection specific action, actions with higher reward should have higher probability
            log_prob = parametric_action_distribution.log_prob(logits, raw_actions)

            postprocessed_actions = parametric_action_distribution.postprocess(
                raw_actions
            )
            return postprocessed_actions, {
                "log_prob": log_prob,
                "raw_action": raw_actions,
                "logits": logits,  # logits is tuple of (previous raw action, mean, sd)
            }

        return policy

    return make_policy


# intention policy
def make_intention_ppo_networks(
    traj_size: int,
    observation_size: int,
    action_size: int,
    preprocess_observations_fn: types.PreprocessObservationFn = types.identity_observation_preprocessor,
    intention_latent_size: int = 60,
    encoder_layer_sizes: Sequence[int] = (1024,) * 2,
    decoder_layer_sizes: Sequence[int] = (1024,) * 2,
    value_hidden_layer_sizes: Sequence[int] = (1024,) * 2,
) -> PPOImitationNetworks:
    """Make Imitation PPO networks with preprocessor."""
<<<<<<< HEAD

    # in order for neural network to learn a variance that is strictly bounded -> apply SoftPlut to get strctly positive, (in tanh function)
    # sampling -> tanh to limit sample bewteen -1 and 1
    # parametric_action_distribution = distribution.NormalTanhDistribution(
    #     event_size=action_size, var_scale=1e-3
    # )

=======
    # parametric_action_distribution = distribution.NormalTanhDistribution(
    #     event_size=action_size
    # )
>>>>>>> d9d17d00
    parametric_action_distribution = distribution.NormalTanhDistributionFixedStd(
        event_size=action_size, scale=0.01
    )

<<<<<<< HEAD
    policy_network = ipn.make_intention_policy(
        # parametric_action_distribution.param_size,
=======
    policy_network = imitationnetworks.make_intention_policy(
>>>>>>> d9d17d00
        action_size,
        latent_size=intention_latent_size,
        traj_size=traj_size,
        obs_size=observation_size,
        preprocess_observations_fn=preprocess_observations_fn,
        encoder_layer_sizes=encoder_layer_sizes,
        decoder_layer_sizes=decoder_layer_sizes,
    )
    value_network = networks.make_value_network(
        observation_size,
        preprocess_observations_fn=preprocess_observations_fn,
        hidden_layer_sizes=value_hidden_layer_sizes,
    )

    return PPOImitationNetworks(
        policy_network=policy_network,
        value_network=value_network,
        parametric_action_distribution=parametric_action_distribution,
    )


def make_mlp_ppo_networks(
    traj_size: int,
    observation_size: int,
    action_size: int,
    preprocess_observations_fn: types.PreprocessObservationFn = types.identity_observation_preprocessor,
    policy_layer_sizes: Sequence[int] = (256,) * 2,
    value_hidden_layer_sizes: Sequence[int] = (256,) * 2,
) -> PPOImitationNetworks:
    """Make Imitation PPO networks with preprocessor."""
    parametric_action_distribution = distribution.NormalTanhDistributionFixedStd(
        event_size=action_size, scale=0.01
    )

    policy_network = imitationnetworks.make_mlp_policy(
        action_size,
        traj_size=traj_size,
        obs_size=observation_size,
        preprocess_observations_fn=preprocess_observations_fn,
        layer_sizes=policy_layer_sizes,
    )
    value_network = networks.make_value_network(
        observation_size,
        preprocess_observations_fn=preprocess_observations_fn,
        hidden_layer_sizes=value_hidden_layer_sizes,
    )

    return PPOImitationNetworks(
        policy_network=policy_network,
        value_network=value_network,
        parametric_action_distribution=parametric_action_distribution,
    )<|MERGE_RESOLUTION|>--- conflicted
+++ resolved
@@ -21,11 +21,7 @@
 import flax
 from flax import linen as nn
 
-<<<<<<< HEAD
 from ppo_imitation import intention_policy_network as ipn
-=======
-from ppo_imitation import networks as imitationnetworks
->>>>>>> d9d17d00
 from ppo_imitation import distribution
 
 
@@ -93,7 +89,6 @@
     value_hidden_layer_sizes: Sequence[int] = (1024,) * 2,
 ) -> PPOImitationNetworks:
     """Make Imitation PPO networks with preprocessor."""
-<<<<<<< HEAD
 
     # in order for neural network to learn a variance that is strictly bounded -> apply SoftPlut to get strctly positive, (in tanh function)
     # sampling -> tanh to limit sample bewteen -1 and 1
@@ -101,21 +96,12 @@
     #     event_size=action_size, var_scale=1e-3
     # )
 
-=======
-    # parametric_action_distribution = distribution.NormalTanhDistribution(
-    #     event_size=action_size
-    # )
->>>>>>> d9d17d00
     parametric_action_distribution = distribution.NormalTanhDistributionFixedStd(
         event_size=action_size, scale=0.01
     )
 
-<<<<<<< HEAD
     policy_network = ipn.make_intention_policy(
         # parametric_action_distribution.param_size,
-=======
-    policy_network = imitationnetworks.make_intention_policy(
->>>>>>> d9d17d00
         action_size,
         latent_size=intention_latent_size,
         traj_size=traj_size,
