--- conflicted
+++ resolved
@@ -4,6 +4,8 @@
 
 from brax.envs.base import PipelineEnv, State
 from brax.io import mjcf as mjcf_brax
+from brax.base import Motion, Transform
+from brax.mjx.pipeline import _reformat_contact
 from brax.base import Motion, Transform
 from brax.mjx.pipeline import _reformat_contact
 
@@ -130,15 +132,11 @@
     self._clip_length = clip_length
     self._episode_length = episode_length
     self._ref_traj_length = ref_traj_length
-<<<<<<< HEAD
-    
-=======
     # self._ref_traj = unpack_clip(params["clip_path"])
     self._termination_threshold = termination_threshold
     self._body_error_multiplier = body_error_multiplier
 
 
->>>>>>> 68f3d77e
     with open(params["clip_path"], 'rb') as f:
       self._ref_traj = pickle.load(f)
       
@@ -193,23 +191,15 @@
         'x_velocity': zero,
         'y_velocity': zero,
     }
-<<<<<<< HEAD
+
     state = State(data, obs, reward, done, metrics, info)
-    
-=======
-
-    state = State(data, obs, reward, done, metrics, info)
->>>>>>> 68f3d77e
     termination_error = self._calculate_termination(state)
     info['termination_error'] = termination_error
     # if termination_error > 3e-2:
     #   raise ValueError(('The termination exceeds 1e-2 at initialization. '
     #                     'This is likely due to a proto/walker mismatch.'))
     state = state.replace(info=info)
-<<<<<<< HEAD
-=======
-    
->>>>>>> 68f3d77e
+    
     return state
 
   def step(self, state: State, action: jp.ndarray) -> State:
@@ -226,21 +216,14 @@
     total_reward = rcom + rvel + rapp + rquat + ract
     
     termination_error = self._calculate_termination(state)
-<<<<<<< HEAD
-=======
-    
->>>>>>> 68f3d77e
+    
     # increment frame tracker and update termination error
     info = state.info.copy()
     info['termination_error'] = termination_error
     info['cur_frame'] += 1
-<<<<<<< HEAD
-=======
 
     done = termination_error > self._termination_threshold
->>>>>>> 68f3d77e
-
-    done = termination_error > self._termination_threshold
+
     state.metrics.update(
         rcom=rcom,
         rvel=rvel,
@@ -268,18 +251,6 @@
     Returns:
         bool: _description_
     """
-<<<<<<< HEAD
-    data = state.pipeline_state
-    target_joints = self._ref_traj.joints[state.info['cur_frame'], :]
-    error_joints = jp.mean(jp.abs(target_joints - data.qpos[7:]))
-    target_bodies = self._ref_traj.body_positions[state.info['cur_frame'], :]
-    error_bodies = jp.mean(
-        jp.abs((target_bodies - data.xpos[self._body_idxs])))
-    termination_error = (
-        0.5 * self._body_error_multiplier * error_bodies + 0.5 * error_joints)
-    return termination_error
-    
-=======
     # qpos_c = data_c.qpos
     # qpos_ref = jp.hstack([
     #   self._ref_traj.position[state.info['cur_frame'], :],
@@ -301,7 +272,6 @@
     termination_error = (0.5 * self._body_error_multiplier * error_bodies + 0.5 * error_joints)
     
     return termination_error
->>>>>>> 68f3d77e
     
   def _calculate_reward(self, state, action):
     """
@@ -371,19 +341,6 @@
           info['cur_frame'] + 1, 
           self._ref_traj_length, 
         )
-<<<<<<< HEAD
-      
-      return jp.array([])
-    
-    ref_traj = jax.tree_util.tree_map(
-      f, 
-      self._ref_traj
-      )
-    
-    reference_rel_bodies_pos_local = self.get_reference_rel_bodies_pos_local(
-      data, ref_traj, info['cur_frame'] + 1
-      )
-=======
       return jp.array([])
     
     ref_traj = jax.tree_util.tree_map(f, self._ref_traj)
@@ -394,32 +351,23 @@
     reference_rel_root_pos_local = self.get_reference_rel_root_pos_local(data, ref_traj, info['cur_frame'] + 1)
     reference_rel_joints = self.get_reference_rel_joints(data, ref_traj, info['cur_frame'] + 1)
     reference_appendages = self.get_reference_appendages_pos(ref_traj, info['cur_frame'] + 1)
->>>>>>> 68f3d77e
     
     # TODO: end effectors pos and appendages pos are two different features?
     end_effectors = data.xpos[self._end_eff_idx].flatten()
 
     return jp.concatenate([
       # put the traj obs first
-<<<<<<< HEAD
-        ref_traj,
-=======
         reference_rel_bodies_pos_local,
         reference_rel_root_pos_local,
         reference_rel_joints,
         reference_appendages,
         end_effectors,
->>>>>>> 68f3d77e
         data.qpos, 
         data.qvel, 
         data.qfrc_actuator, # Actuator force <==> joint torque sensor?
         end_effectors,
     ])
   
-<<<<<<< HEAD
-  
-=======
->>>>>>> 68f3d77e
   def global_vector_to_local_frame(self, data, vec_in_world_frame):
     """Linearly transforms a world-frame vector into entity's local frame.
 
@@ -450,10 +398,6 @@
                            vec_in_world_frame.shape))
     
 
-<<<<<<< HEAD
-  
-=======
->>>>>>> 68f3d77e
   def get_reference_rel_bodies_pos_local(self, data, ref_traj, frame):
     """Observation of the reference bodies relative to walker in local frame."""
     
@@ -473,16 +417,7 @@
   def get_reference_rel_root_pos_local(self, data, ref_traj, frame):
     """Reference position relative to current root position in root frame."""
     time_steps = frame + jp.arange(self._ref_traj_length)
-<<<<<<< HEAD
-    thing = (ref_traj.body_positions[time_steps] - data.xpos[self._body_idxs])
-    # Still unsure why the slicing below is necessary but it seems this is what dm_control did..
-    obs = self.global_vector_to_local_frame(
-      data,
-      thing[:, self._body_idxs]
-    )
-=======
     com = data.subtree_com[0] # root body index
->>>>>>> 68f3d77e
     
     thing = (ref_traj.position[time_steps] - com) # correct as position?
     obs = self.global_vector_to_local_frame(data, thing)
